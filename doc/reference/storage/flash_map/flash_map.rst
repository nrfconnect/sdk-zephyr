.. _flash_map_api:

Flash map
#########

The ``<storage/flash_map.h>`` API allows accessing information about device
flash partitions via :c:struct:`flash_area` structures.

Each ``struct flash_area`` describes a flash partition. The API provides access
to a "flash map", which contains predefined flash areas accessible via globally
unique ID numbers. You can also create ``flash_area`` structures at runtime for
application-specific purposes.

The ``flash_area`` structure contains the name of the flash device the
partition is part of; this name can be passed to :c:func:`device_get_binding`
to get the corresponding :c:struct:`device` structure which can be read and
written to using the :ref:`flash API <flash_api>`. The ``flash_area`` also
contains the start offset and size of the partition within the flash memory the
device represents.

The flash_map.h API provides functions for operating on a ``flash_area``. The
main examples are :c:func:`flash_area_read` and :c:func:`flash_area_write`.
These functions are basically wrappers around the flash API with input
parameter range checks. Not all flash APIs have flash_map.h wrappers, but
:c:func:`flash_area_get_device` allows easily retrieving the ``struct device``
from a ``struct flash_area``.

Use :c:func:`flash_area_open()` to access a ``struct flash_area``. This
function takes a flash area ID number and returns a pointer to the flash area
structure. The ID number for a flash area can be obtained from a human-readable
"label" using :c:macro:`FLASH_AREA_ID`; these labels are obtained from the
devicetree as described below.

Relationship with Devicetree
****************************

The flash_map.h API uses data generated from the :ref:`devicetree_api`, in
particular its :ref:`devicetree-flash-api`. Zephyr additionally has some
partitioning conventions used for :ref:`dfu` via the MCUboot bootloader, as
well as defining partitions usable by :ref:`file systems <file_system_api>` or
other nonvolatile :ref:`storage <storage_reference>`.

Here is an example devicetree fragment which uses fixed flash partitions for
both MCUboot and a storage partition. Some details were left out for clarity.

.. literalinclude:: example_fragment.dts
   :language: DTS
   :start-after: start-after-here

Rule for offsets is that each partition offset shall be expressed in relation to
the flash memory beginning address to which the partition belong.

The ``boot_partition``, ``slot0_partition``, ``slot1_partition``, and
``scratch_partition`` nodes are defined for MCUboot, though not all MCUboot
configurations require all of them to be defined. See the `MCUboot
documentation`_ for more details.

The ``storage_partition`` node is defined for use by a file system or other
nonvolatile storage API.

.. _MCUboot documentation: https://mcuboot.com/

To get a numeric flash area ID from one of the child nodes of the
``partitions`` node:

#. take the node's ``label`` property value
#. lowercase it
#. convert all special characters to underscores (``_``)
#. pass the result **without quotes** to ``FLASH_AREA_ID()``

For example, the ``flash_area`` ID number for ``slot0_partition`` is
``FLASH_AREA_ID(image_0)``.

The same rules apply for other macros which take a "label", such as
:c:macro:`FLASH_AREA_OFFSET` and :c:macro:`FLASH_AREA_SIZE`. For example,
``FLASH_AREA_OFFSET(image_0)`` would return the start offset for
``slot0_partition`` within its flash device. This is determined by the node's
:ref:`devicetree-reg-property`, and in this case is 0x20000.

To get a pointer to the flash area structure and do something with it starting
with a devicetree label like ``"image-0"``, use something like this:

.. code-block:: c

   struct flash_area *my_area;
   int err = flash_area_open(FLASH_AREA_ID(image_0), &my_area);

   if (err != 0) {
   	handle_the_error(err);
   } else {
   	flash_area_read(my_area, ...);
   }

API Reference
*************

<<<<<<< HEAD
.. doxygengroup:: flash_area_api
   :members:
=======
.. doxygengroup:: flash_area_api
>>>>>>> f19ebe4b
<|MERGE_RESOLUTION|>--- conflicted
+++ resolved
@@ -94,9 +94,4 @@
 API Reference
 *************
 
-<<<<<<< HEAD
-.. doxygengroup:: flash_area_api
-   :members:
-=======
-.. doxygengroup:: flash_area_api
->>>>>>> f19ebe4b
+.. doxygengroup:: flash_area_api