--- conflicted
+++ resolved
@@ -6,9 +6,4 @@
 API Reference
 **************
 
-<<<<<<< HEAD
-.. doxygengroup:: bt_sdp
-   :members:
-=======
-.. doxygengroup:: bt_sdp
->>>>>>> f19ebe4b
+.. doxygengroup:: bt_sdp