--- conflicted
+++ resolved
@@ -38,9 +38,4 @@
 API Reference
 *************
 
-<<<<<<< HEAD
-.. doxygengroup:: bt_l2cap
-   :members:
-=======
-.. doxygengroup:: bt_l2cap
->>>>>>> f19ebe4b
+.. doxygengroup:: bt_l2cap