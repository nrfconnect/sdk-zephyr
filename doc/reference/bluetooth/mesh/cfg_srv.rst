.. _bluetooth_mesh_models_cfg_srv:

Configuration Server
####################

The Configuration Server model is a foundation model defined by the Bluetooth mesh
specification. The Configuration Server model controls most parameters of the
mesh node. It does not have an API of its own, but relies on a
:ref:`bluetooth_mesh_models_cfg_cli` to control it.

..note::
   The :c:struct:`bt_mesh_cfg_srv` structure has been deprecated. The initial
   values of the Relay, Beacon, Friend, Network transmit and Relay retransmit
   should be set through Kconfig, and the Heartbeat feature should be
   controlled through the :ref:`bluetooth_mesh_heartbeat` API.

The Configuration Server model is mandatory on all Bluetooth mesh nodes, and
should be instantiated in the first element.

API reference
*************

<<<<<<< HEAD
.. doxygengroup:: bt_mesh_cfg_srv
   :members:
=======
.. doxygengroup:: bt_mesh_cfg_srv
>>>>>>> f19ebe4b
<|MERGE_RESOLUTION|>--- conflicted
+++ resolved
@@ -20,9 +20,4 @@
 API reference
 *************
 
-<<<<<<< HEAD
-.. doxygengroup:: bt_mesh_cfg_srv
-   :members:
-=======
-.. doxygengroup:: bt_mesh_cfg_srv
->>>>>>> f19ebe4b
+.. doxygengroup:: bt_mesh_cfg_srv