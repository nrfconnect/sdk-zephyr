.. _bluetooth_mesh_msg:

Message
#######

The Bluetooth mesh message provides set of structures, macros and functions used
for preparing message buffers, managing message and acknowledged message
contexts.

API reference
*************

<<<<<<< HEAD
.. doxygengroup:: bt_mesh_msg
   :members:
=======
.. doxygengroup:: bt_mesh_msg
>>>>>>> f19ebe4b
<|MERGE_RESOLUTION|>--- conflicted
+++ resolved
@@ -10,9 +10,4 @@
 API reference
 *************
 
-<<<<<<< HEAD
-.. doxygengroup:: bt_mesh_msg
-   :members:
-=======
-.. doxygengroup:: bt_mesh_msg
->>>>>>> f19ebe4b
+.. doxygengroup:: bt_mesh_msg