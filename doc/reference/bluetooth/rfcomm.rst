--- conflicted
+++ resolved
@@ -8,9 +8,4 @@
 API Reference
 *************
 
-<<<<<<< HEAD
-.. doxygengroup:: bt_rfcomm
-   :members:
-=======
-.. doxygengroup:: bt_rfcomm
->>>>>>> f19ebe4b
+.. doxygengroup:: bt_rfcomm