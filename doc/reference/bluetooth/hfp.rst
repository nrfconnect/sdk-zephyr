.. _bt_hfp:

Hands Free Profile (HFP)
########################


API Reference
*************

<<<<<<< HEAD
.. doxygengroup:: bt_hfp
   :members:
=======
.. doxygengroup:: bt_hfp
>>>>>>> f19ebe4b
<|MERGE_RESOLUTION|>--- conflicted
+++ resolved
@@ -7,9 +7,4 @@
 API Reference
 *************
 
-<<<<<<< HEAD
-.. doxygengroup:: bt_hfp
-   :members:
-=======
-.. doxygengroup:: bt_hfp
->>>>>>> f19ebe4b
+.. doxygengroup:: bt_hfp