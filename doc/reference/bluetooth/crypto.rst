--- conflicted
+++ resolved
@@ -7,9 +7,4 @@
 API Reference
 *************
 
-<<<<<<< HEAD
-.. doxygengroup:: bt_crypto
-   :members:
-=======
-.. doxygengroup:: bt_crypto
->>>>>>> f19ebe4b
+.. doxygengroup:: bt_crypto