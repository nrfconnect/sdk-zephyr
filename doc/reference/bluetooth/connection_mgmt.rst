.. _bluetooth_connection_mgmt:

Connection Management
#####################

The Zephyr Bluetooth stack uses an abstraction called :c:struct:`bt_conn`
to represent connections to other devices. The internals of this struct
are not exposed to the application, but a limited amount of information
(such as the remote address) can be acquired using the
:c:func:`bt_conn_get_info` API. Connection objects are reference
counted, and the application is expected to use the
:c:func:`bt_conn_ref` API whenever storing a connection pointer for a
longer period of time, since this ensures that the object remains valid
(even if the connection would get disconnected). Similarly the
:c:func:`bt_conn_unref` API is to be used when releasing a reference
to a connection.

An application may track connections by registering a
:c:struct:`bt_conn_cb` struct using the :c:func:`bt_conn_cb_register`
API.  This struct lets the application define callbacks for connection &
disconnection events, as well as other events related to a connection
such as a change in the security level or the connection parameters.
When acting as a central the application will also get hold of the
connection object through the return value of the
:c:func:`bt_conn_create_le` API.

API Reference
*************

<<<<<<< HEAD
.. doxygengroup:: bt_conn
   :members:
=======
.. doxygengroup:: bt_conn
>>>>>>> f19ebe4b
<|MERGE_RESOLUTION|>--- conflicted
+++ resolved
@@ -27,9 +27,4 @@
 API Reference
 *************
 
-<<<<<<< HEAD
-.. doxygengroup:: bt_conn
-   :members:
-=======
-.. doxygengroup:: bt_conn
->>>>>>> f19ebe4b
+.. doxygengroup:: bt_conn