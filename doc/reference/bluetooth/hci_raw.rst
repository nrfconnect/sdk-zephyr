.. _bt_hci_raw:


HCI RAW channel
###############

Overview
********

HCI RAW channel API is intended to expose HCI interface to the remote entity.
The local Bluetooth controller gets owned by the remote entity and host
Bluetooth stack is not used. RAW API provides direct access to packets which
are sent and received by the Bluetooth HCI driver.

API Reference
*************

<<<<<<< HEAD
.. doxygengroup:: hci_raw
   :members:
=======
.. doxygengroup:: hci_raw
>>>>>>> f19ebe4b
<|MERGE_RESOLUTION|>--- conflicted
+++ resolved
@@ -15,9 +15,4 @@
 API Reference
 *************
 
-<<<<<<< HEAD
-.. doxygengroup:: hci_raw
-   :members:
-=======
-.. doxygengroup:: hci_raw
->>>>>>> f19ebe4b
+.. doxygengroup:: hci_raw