--- conflicted
+++ resolved
@@ -7,9 +7,4 @@
 API Reference
 *************
 
-<<<<<<< HEAD
-.. doxygengroup:: bt_uuid
-   :members:
-=======
-.. doxygengroup:: bt_uuid
->>>>>>> f19ebe4b
+.. doxygengroup:: bt_uuid