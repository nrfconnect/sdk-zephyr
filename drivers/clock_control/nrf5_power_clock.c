--- conflicted
+++ resolved
@@ -365,19 +365,14 @@
 			 * hence clear it here.
 			 */
 			NRF_CLOCK->INTENCLR = CLOCK_INTENCLR_LFCLKSTARTED_Msk;
-<<<<<<< HEAD
-#if defined(LFCLK_CALIBRATED)
-			/* Start HF Clock */
-			ctto = 1;
-#endif
-=======
-
+
+#if defined(LFCLK_CALIBRATED)
 			/* Start HF Clock if LF RC is used. */
 			if ((NRF_CLOCK->LFCLKSRCCOPY & CLOCK_LFCLKSRCCOPY_SRC_Msk) ==
 			    CLOCK_LFCLKSRCCOPY_SRC_RC) {
 				ctto = 1U;
 			}
->>>>>>> 0dc3d9c6
+#endif
 		}
 	}
 
