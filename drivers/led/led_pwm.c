/*
 * Copyright (c) 2020 Seagate Technology LLC
 *
 * SPDX-License-Identifier: Apache-2.0
 */

#define DT_DRV_COMPAT pwm_leds

/**
 * @file
 * @brief PWM driven LEDs
 */

#include <drivers/led.h>
#include <drivers/pwm.h>
#include <device.h>
#include <zephyr.h>
#include <sys/math_extras.h>

#include <logging/log.h>
LOG_MODULE_REGISTER(led_pwm, CONFIG_LED_LOG_LEVEL);

#define DEV_CFG(dev)	((const struct led_pwm_config *) ((dev)->config))
#define DEV_DATA(dev)	((struct led_pwm_data *) ((dev)->data))

struct led_pwm {
	const struct device *dev;
	uint32_t channel;
	uint32_t period;
	pwm_flags_t flags;
};

struct led_pwm_config {
	int num_leds;
	const struct led_pwm *led;
};

struct led_pwm_data {
#ifdef CONFIG_PM_DEVICE
	enum pm_device_state pm_state;
#endif
};

static int led_pwm_blink(const struct device *dev, uint32_t led,
			 uint32_t delay_on, uint32_t delay_off)
{
	const struct led_pwm_config *config = DEV_CFG(dev);
	const struct led_pwm *led_pwm;
	uint32_t period_usec, pulse_usec;

	if (led >= config->num_leds) {
		return -EINVAL;
	}

	/*
	 * Convert delays (in ms) into PWM period and pulse (in us) and check
	 * for overflows.
	 */
	if (u32_add_overflow(delay_on, delay_off, &period_usec) ||
	    u32_mul_overflow(period_usec, 1000, &period_usec) ||
	    u32_mul_overflow(delay_on, 1000, &pulse_usec)) {
		return -EINVAL;
	}

	led_pwm = &config->led[led];

	return pwm_pin_set_usec(led_pwm->dev, led_pwm->channel,
				period_usec, pulse_usec, led_pwm->flags);
}

static int led_pwm_set_brightness(const struct device *dev,
				  uint32_t led, uint8_t value)
{
	const struct led_pwm_config *config = DEV_CFG(dev);
	const struct led_pwm *led_pwm;
	uint32_t pulse;

	if (led >= config->num_leds || value > 100) {
		return -EINVAL;
	}

	led_pwm = &config->led[led];

	pulse = led_pwm->period * value / 100;

	return pwm_pin_set_cycles(led_pwm->dev, led_pwm->channel,
				  led_pwm->period, pulse, led_pwm->flags);
}

static int led_pwm_on(const struct device *dev, uint32_t led)
{
	return led_pwm_set_brightness(dev, led, 100);
}

static int led_pwm_off(const struct device *dev, uint32_t led)
{
	return led_pwm_set_brightness(dev, led, 0);
}

static int led_pwm_init(const struct device *dev)
{
	const struct led_pwm_config *config = DEV_CFG(dev);
	int i;

	if (!config->num_leds) {
		LOG_ERR("%s: no LEDs found (DT child nodes missing)",
			dev->name);
		return -ENODEV;
	}

	for (i = 0; i < config->num_leds; i++) {
		const struct led_pwm *led = &config->led[i];

		if (!device_is_ready(led->dev)) {
			LOG_ERR("%s: pwm device not ready", dev->name);
			return -ENODEV;
		}
	}

#ifdef CONFIG_PM_DEVICE
	struct led_pwm_data *data = DEV_DATA(dev);

	data->pm_state = PM_DEVICE_STATE_ACTIVE;
#endif

	return 0;
}

#ifdef CONFIG_PM_DEVICE

static int led_pwm_pm_get_state(const struct device *dev,
				enum pm_device_state *state)
{
	struct led_pwm_data *data = DEV_DATA(dev);

	unsigned int key = irq_lock();
	*state = data->pm_state;
	irq_unlock(key);

	return 0;
}

static int led_pwm_pm_set_state(const struct device *dev,
				enum pm_device_state new_state)
{
	const struct led_pwm_config *config = DEV_CFG(dev);
	struct led_pwm_data *data = DEV_DATA(dev);
	enum pm_device_state old_state;
	unsigned int key;

	key = irq_lock();
	old_state = data->pm_state;
	irq_unlock(key);

	if (old_state == new_state) {
		/* leave unchanged */
		return 0;
	}

	/* switch all underlying PWM devices to the new state */
	for (size_t i = 0; i < config->num_leds; i++) {
		const struct led_pwm *led_pwm = &config->led[i];

		LOG_DBG("Switching PWM %p to state %" PRIu32, led_pwm->dev, new_state);
		int err = pm_device_state_set(led_pwm->dev, new_state);

		if (err) {
			LOG_ERR("Cannot switch PWM %p power state", led_pwm->dev);
		}
	}

	/* record the new state */
	key = irq_lock();
	data->pm_state = new_state;
	irq_unlock(key);

	return 0;
}

static int led_pwm_pm_control(const struct device *dev, uint32_t ctrl_command,
<<<<<<< HEAD
			      uint32_t *state, pm_device_cb cb, void *arg)
=======
			      enum pm_device_state *state)
>>>>>>> f19ebe4b
{
	int err;

	switch (ctrl_command) {
	case PM_DEVICE_STATE_GET:
		err = led_pwm_pm_get_state(dev, state);
		break;

	case PM_DEVICE_STATE_SET:
		err = led_pwm_pm_set_state(dev, *state);
		break;

	default:
		err = -ENOTSUP;
		break;
	}

<<<<<<< HEAD
	if (cb) {
		cb(dev, err, state, arg);
	}

=======
>>>>>>> f19ebe4b
	return err;
}

#endif /* CONFIG_PM_DEVICE */

static const struct led_driver_api led_pwm_api = {
	.on		= led_pwm_on,
	.off		= led_pwm_off,
	.blink		= led_pwm_blink,
	.set_brightness	= led_pwm_set_brightness,
};

#define LED_PWM(led_node_id)						\
{									\
	.dev		= DEVICE_DT_GET(DT_PWMS_CTLR(led_node_id)),	\
	.channel	= DT_PWMS_CHANNEL(led_node_id),			\
	.period		= DT_PHA_OR(led_node_id, pwms, period, 100),	\
	.flags		= DT_PHA_OR(led_node_id, pwms, flags,		\
				    PWM_POLARITY_NORMAL),		\
},

#define LED_PWM_DEVICE(id)					\
								\
static const struct led_pwm led_pwm_##id[] = {			\
	DT_INST_FOREACH_CHILD(id, LED_PWM)			\
};								\
								\
static const struct led_pwm_config led_pwm_config_##id = {	\
	.num_leds	= ARRAY_SIZE(led_pwm_##id),		\
	.led		= led_pwm_##id,				\
};								\
								\
static struct led_pwm_data led_pwm_data_##id;			\
								\
DEVICE_DT_INST_DEFINE(id, &led_pwm_init, led_pwm_pm_control,	\
		      &led_pwm_data_##id, &led_pwm_config_##id,	\
		      POST_KERNEL, CONFIG_LED_INIT_PRIORITY,	\
		      &led_pwm_api);

DT_INST_FOREACH_STATUS_OKAY(LED_PWM_DEVICE)<|MERGE_RESOLUTION|>--- conflicted
+++ resolved
@@ -178,11 +178,7 @@
 }
 
 static int led_pwm_pm_control(const struct device *dev, uint32_t ctrl_command,
-<<<<<<< HEAD
-			      uint32_t *state, pm_device_cb cb, void *arg)
-=======
 			      enum pm_device_state *state)
->>>>>>> f19ebe4b
 {
 	int err;
 
@@ -200,13 +196,6 @@
 		break;
 	}
 
-<<<<<<< HEAD
-	if (cb) {
-		cb(dev, err, state, arg);
-	}
-
-=======
->>>>>>> f19ebe4b
 	return err;
 }
 
