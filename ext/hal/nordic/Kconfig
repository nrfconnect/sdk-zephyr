#
# Copyright (c) 2016 Nordic Semiconductor ASA
#
# SPDX-License-Identifier: Apache-2.0
#

config HAS_NORDIC_DRIVERS
	bool

config HAS_NRFX
	bool
	
config NRFX_ADC
	bool

config NRFX_PWM
	bool

<<<<<<< HEAD
config NRFX_QDEC
=======
config NRFX_SAADC
>>>>>>> 213a88f7
	bool

config NRFX_SPI
	bool

config NRFX_SPIM
	bool

config NRFX_SPIS
	bool

config NRFX_TWI
	bool

config NRFX_TWIM
	bool

config NRFX_WDT
	bool<|MERGE_RESOLUTION|>--- conflicted
+++ resolved
@@ -16,11 +16,10 @@
 config NRFX_PWM
 	bool
 
-<<<<<<< HEAD
 config NRFX_QDEC
-=======
+	bool
+
 config NRFX_SAADC
->>>>>>> 213a88f7
 	bool
 
 config NRFX_SPI
