# nRF5340 DK nRF5340 board configuration

# Copyright (c) 2019-2020 Nordic Semiconductor ASA
# SPDX-License-Identifier: Apache-2.0

if  BOARD_NRF5340DK_NRF5340_CPUAPP || BOARD_NRF5340DK_NRF5340_CPUAPP_NS

config BOARD
	default "nrf5340dk_nrf5340_cpuapp" if BOARD_NRF5340DK_NRF5340_CPUAPP || BOARD_NRF5340DK_NRF5340_CPUAPP_NS

# By default, if we build for a Non-Secure version of the board,
# force building with TF-M as the Secure Execution Environment.

config BUILD_WITH_TFM
	# Temporarily disable building Non-Secure images with TF-M support by
	# default.
<<<<<<< HEAD
	# default y if BOARD_NRF5340DK_NRF5340_CPUAPPNS
=======
	# default y if BOARD_NRF5340DK_NRF5340_CPUAPP_NS
>>>>>>> f19ebe4b
	default n

if BUILD_WITH_TFM

# By default, if we build with TF-M, instruct build system to
# flash the combined TF-M (Secure) & Zephyr (Non Secure) image
# (when building in-tree tests).
config TFM_FLASH_MERGED_BINARY
	bool
	default y if TEST_ARM_CORTEX_M

endif # BUILD_WITH_TFM

# Code Partition:
#
# For the secure version of the board the firmware is linked at the beginning
# of the flash, or into the code-partition defined in DT if it is intended to
# be loaded by MCUboot. If the secure firmware is to be combined with a non-
# secure image (TRUSTED_EXECUTION_SECURE=y), the secure FW image shall always
# be restricted to the size of its code partition.
#
# For the non-secure version of the board, the firmware
# must be linked into the code-partition (non-secure) defined in DT, regardless.
# Apply this configuration below by setting the Kconfig symbols used by
# the linker according to the information extracted from DT partitions.

# SRAM Partition:
#
# If the secure firmware is to be combined with a non-secure image
# (TRUSTED_EXECUTION_SECURE=y), the secure FW image SRAM shall always
# be restricted to the secure image SRAM partition (sram-secure-partition).
# Otherwise (if TRUSTED_EXECUTION_SECURE is not set) the whole zephyr,sram
# may be used by the image.
#
# For the non-secure version of the board, the firmware image SRAM is
# always restricted to the allocated non-secure SRAM partition.
#
# Workaround for not being able to have commas in macro arguments
DT_CHOSEN_Z_CODE_PARTITION := zephyr,code-partition
DT_CHOSEN_Z_SRAM_PARTITION := zephyr,sram-secure-partition

if BOARD_NRF5340DK_NRF5340_CPUAPP && TRUSTED_EXECUTION_SECURE

config FLASH_LOAD_SIZE
	default $(dt_chosen_reg_size_hex,$(DT_CHOSEN_Z_CODE_PARTITION))

config SRAM_SIZE
	default $(dt_chosen_reg_size_int,$(DT_CHOSEN_Z_SRAM_PARTITION),0,K)

endif # BOARD_NRF5340DK_NRF5340_CPUAPP && TRUSTED_EXECUTION_SECURE

if BOARD_NRF5340DK_NRF5340_CPUAPP_NS

config FLASH_LOAD_OFFSET
	default $(dt_chosen_reg_addr_hex,$(DT_CHOSEN_Z_CODE_PARTITION))

config FLASH_LOAD_SIZE
	default $(dt_chosen_reg_size_hex,$(DT_CHOSEN_Z_CODE_PARTITION))

endif # BOARD_NRF5340DK_NRF5340_CPUAPP_NS

if (BOARD_NRF5340DK_NRF5340_CPUAPP || BOARD_NRF5340DK_NRF5340_CPUAPP_NS) && USB

config USB_NRFX
	default y

config USB_DEVICE_STACK
	default y

endif # (BOARD_NRF5340DK_NRF5340_CPUAPP || BOARD_NRF5340DK_NRF5340_CPUAPP_NS) && USB

endif # BOARD_NRF5340DK_NRF5340_CPUAPP || BOARD_NRF5340DK_NRF5340_CPUAPP_NS

config BOARD
	default "nrf5340dk_nrf5340_cpunet" if BOARD_NRF5340DK_NRF5340_CPUNET<|MERGE_RESOLUTION|>--- conflicted
+++ resolved
@@ -14,11 +14,7 @@
 config BUILD_WITH_TFM
 	# Temporarily disable building Non-Secure images with TF-M support by
 	# default.
-<<<<<<< HEAD
-	# default y if BOARD_NRF5340DK_NRF5340_CPUAPPNS
-=======
 	# default y if BOARD_NRF5340DK_NRF5340_CPUAPP_NS
->>>>>>> f19ebe4b
 	default n
 
 if BUILD_WITH_TFM
