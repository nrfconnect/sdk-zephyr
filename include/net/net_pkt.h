/** @file
 * @brief Network packet buffer descriptor API
 *
 * Network data is passed between different parts of the stack via
 * net_buf struct.
 */

/*
 * Copyright (c) 2016 Intel Corporation
 *
 * SPDX-License-Identifier: Apache-2.0
 */

/* Data buffer API - used for all data to/from net */

#ifndef ZEPHYR_INCLUDE_NET_NET_PKT_H_
#define ZEPHYR_INCLUDE_NET_NET_PKT_H_

#include <zephyr/types.h>
#include <stdbool.h>

#include <net/buf.h>

#include <net/net_core.h>
#include <net/net_linkaddr.h>
#include <net/net_ip.h>
#include <net/net_if.h>
#include <net/net_context.h>
#include <net/ethernet_vlan.h>
#include <net/ptp_time.h>

#ifdef __cplusplus
extern "C" {
#endif

/**
 * @brief Network packet management library
 * @defgroup net_pkt Network Packet Library
 * @ingroup networking
 * @{
 */

struct net_context;
struct canbus_net_isotp_tx_ctx;
struct canbus_net_isotp_rx_ctx;


/* buffer cursor used in net_pkt */
struct net_pkt_cursor {
	/** Current net_buf pointer by the cursor */
	struct net_buf *buf;
	/** Current position in the data buffer of the net_buf */
	uint8_t *pos;
};

/**
 * @brief Network packet.
 *
 * Note that if you add new fields into net_pkt, remember to update
 * net_pkt_clone() function.
 */
struct net_pkt {
	/**
	 * The fifo is used by RX/TX threads and by socket layer. The net_pkt
	 * is queued via fifo to the processing thread.
	 */
	intptr_t fifo;

	/** Slab pointer from where it belongs to */
	struct k_mem_slab *slab;

	/** buffer holding the packet */
	union {
		struct net_buf *frags;
		struct net_buf *buffer;
	};

	/** Internal buffer iterator used for reading/writing */
	struct net_pkt_cursor cursor;

	/** Network connection context */
	struct net_context *context;

	/** Network interface */
	struct net_if *iface;

	/** @cond ignore */

#if defined(CONFIG_NET_ROUTING)
	struct net_if *orig_iface; /* Original network interface */
#endif

#if defined(CONFIG_NET_PKT_TIMESTAMP)
	/** Timestamp if available. */
	struct net_ptp_time timestamp;
#endif

#if defined(CONFIG_NET_PKT_RXTIME_STATS) || defined(CONFIG_NET_PKT_TXTIME_STATS)
	struct {
		/** Create time in cycles */
		uint32_t create_time;

#if defined(CONFIG_NET_PKT_TXTIME_STATS_DETAIL) || \
	defined(CONFIG_NET_PKT_RXTIME_STATS_DETAIL)
		/** Collect extra statistics for net_pkt processing
		 * from various points in the IP stack. See networking
		 * documentation where these points are located and how
		 * to interpret the results.
		 */
		struct {
			uint32_t stat[NET_PKT_DETAIL_STATS_COUNT];
			int count;
		} detail;
#endif /* CONFIG_NET_PKT_TXTIME_STATS_DETAIL ||
	  CONFIG_NET_PKT_RXTIME_STATS_DETAIL */
	};
#endif /* CONFIG_NET_PKT_RXTIME_STATS || CONFIG_NET_PKT_TXTIME_STATS */

#if defined(CONFIG_NET_PKT_TXTIME)
	/** Network packet TX time in the future (in nanoseconds) */
	uint64_t txtime;
#endif /* CONFIG_NET_PKT_TXTIME */

	/** Reference counter */
	atomic_t atomic_ref;

	/* Filled by layer 2 when network packet is received. */
	struct net_linkaddr lladdr_src;
	struct net_linkaddr lladdr_dst;

#if defined(CONFIG_NET_TCP2)
	/** Allow placing the packet into sys_slist_t */
	sys_snode_t next;
#endif

	uint8_t ip_hdr_len;	/* pre-filled in order to avoid func call */

	uint8_t overwrite  : 1;	/* Is packet content being overwritten? */

	uint8_t sent_or_eof: 1;	/* For outgoing packet: is this sent or not
				 * For incoming packet of a socket: last
				 * packet before EOF
				 * Used only if defined(CONFIG_NET_TCP)
				 */
	union {
		uint8_t pkt_queued: 1; /* For outgoing packet: is this packet
				     * queued to be sent but has not reached
				     * the driver yet.
				     * Used only if defined(CONFIG_NET_TCP)
				     */
		uint8_t gptp_pkt: 1; /* For outgoing packet: is this packet
				   * a GPTP packet.
				   * Used only if defined (CONFIG_NET_GPTP)
				   */
	};

	uint8_t forwarding : 1;	/* Are we forwarding this pkt
				 * Used only if defined(CONFIG_NET_ROUTE)
				 */
	uint8_t family     : 3;	/* IPv4 vs IPv6 */

	union {
		uint8_t ipv4_auto_arp_msg : 1; /* Is this pkt IPv4 autoconf ARP
					     * message. Used only if
					     * defined(CONFIG_NET_IPV4_AUTO).
					     * Note: family needs to be
					     * AF_INET.
					     */
		uint8_t lldp_pkt          : 1; /* Is this pkt an LLDP message.
					     * Used only if
					     * defined(CONFIG_NET_LLDP).
					     * Note: family needs to be
					     * AF_UNSPEC.
					     */
		uint8_t ppp_msg           : 1; /* This is a PPP message */
	};

#if defined(CONFIG_NET_TCP)
	uint8_t tcp_first_msg     : 1; /* Is this the first time this pkt is
					* sent, or is this a resend of a TCP
					* segment.
					*/
#endif

	uint8_t captured : 1; /* Set to 1 if this packet is already being
			       * captured
			       */

	uint8_t l2_bridged : 1; /* set to 1 if this packet comes from a bridge
				 * and already contains its L2 header to be
				 * preserved. Useful only if
				 * defined(CONFIG_NET_ETHERNET_BRIDGE).
				 */

	union {
		/* IPv6 hop limit or IPv4 ttl for this network packet.
		 * The value is shared between IPv6 and IPv4.
		 */
		uint8_t ipv6_hop_limit;
		uint8_t ipv4_ttl;
	};

	union {
#if defined(CONFIG_NET_IPV4)
		uint8_t ipv4_opts_len; /* Length if IPv4 Header Options */
#endif
#if defined(CONFIG_NET_IPV6)
		uint16_t ipv6_ext_len; /* length of extension headers */
#endif
	};

	/** Network packet priority, can be left out in which case packet
	 * is not prioritised.
	 */
	uint8_t priority;

#if defined(CONFIG_NET_VLAN)
	/* VLAN TCI (Tag Control Information). This contains the Priority
	 * Code Point (PCP), Drop Eligible Indicator (DEI) and VLAN
	 * Identifier (VID, called more commonly VLAN tag). This value is
	 * kept in host byte order.
	 */
	uint16_t vlan_tci;
#endif /* CONFIG_NET_VLAN */

#if defined(CONFIG_NET_IPV6)
	/* Where is the start of the last header before payload data
	 * in IPv6 packet. This is offset value from start of the IPv6
	 * packet. Note that this value should be updated by who ever
	 * adds IPv6 extension headers to the network packet.
	 */
	uint16_t ipv6_prev_hdr_start;

#if defined(CONFIG_NET_IPV6_FRAGMENT)
	uint16_t ipv6_fragment_offset;	/* Fragment offset of this packet */
	uint32_t ipv6_fragment_id;	/* Fragment id */
	uint16_t ipv6_frag_hdr_start;	/* Where starts the fragment header */
#endif /* CONFIG_NET_IPV6_FRAGMENT */

	uint8_t ipv6_ext_opt_len; /* IPv6 ND option length */
	uint8_t ipv6_next_hdr;	/* What is the very first next header */
#endif /* CONFIG_NET_IPV6 */

#if defined(CONFIG_IEEE802154)
	uint8_t ieee802154_rssi; /* Received Signal Strength Indication */
	uint8_t ieee802154_lqi;  /* Link Quality Indicator */
	uint8_t ieee802154_arb : 1; /* ACK Request Bit is set in the frame */
	uint8_t ieee802154_ack_fpb : 1; /* Frame Pending Bit was set in the ACK */
<<<<<<< HEAD
	uint8_t ieee802154_frame_retry : 1; /* The frame is being retransmitted. */
=======
	uint8_t ieee802154_frame_secured : 1; /* Frame is authenticated and
					       * encrypted according to its
					       * Auxiliary Security Header
					       */
	uint8_t ieee802154_mac_hdr_rdy : 1; /* Indicates if frame's MAC header
					     * is ready to be transmitted or if
					     * it requires further modifications,
					     * e.g. Frame Counter injection.
					     */
>>>>>>> f19ebe4b
#if defined(CONFIG_IEEE802154_2015)
	uint8_t ieee802154_fv2015 : 1; /* Frame version is IEEE 802.15.4-2015 */
	uint8_t ieee802154_ack_seb : 1; /* Security Enabled Bit was set in the ACK */
	uint32_t ieee802154_ack_fc; /* Frame counter set in the ACK */
	uint8_t ieee802154_ack_keyid; /* Key index set in the ACK */
#endif
#endif
#if defined(CONFIG_NET_L2_CANBUS)
	union {
		struct canbus_isotp_tx_ctx *canbus_tx_ctx;
		struct canbus_isotp_rx_ctx *canbus_rx_ctx;
	};
#endif
	/* @endcond */
};

/** @cond ignore */

/* The interface real ll address */
static inline struct net_linkaddr *net_pkt_lladdr_if(struct net_pkt *pkt)
{
	return net_if_get_link_addr(pkt->iface);
}

static inline struct net_context *net_pkt_context(struct net_pkt *pkt)
{
	return pkt->context;
}

static inline void net_pkt_set_context(struct net_pkt *pkt,
				       struct net_context *ctx)
{
	pkt->context = ctx;
}

static inline struct net_if *net_pkt_iface(struct net_pkt *pkt)
{
	return pkt->iface;
}

static inline void net_pkt_set_iface(struct net_pkt *pkt, struct net_if *iface)
{
	pkt->iface = iface;

	/* If the network interface is set in pkt, then also set the type of
	 * the network address that is stored in pkt. This is done here so
	 * that the address type is properly set and is not forgotten.
	 */
	if (iface) {
		pkt->lladdr_src.type = net_if_get_link_addr(iface)->type;
		pkt->lladdr_dst.type = net_if_get_link_addr(iface)->type;
	}
}

static inline struct net_if *net_pkt_orig_iface(struct net_pkt *pkt)
{
#if defined(CONFIG_NET_ROUTING)
	return pkt->orig_iface;
#else
	return pkt->iface;
#endif
}

static inline void net_pkt_set_orig_iface(struct net_pkt *pkt,
					  struct net_if *iface)
{
#if defined(CONFIG_NET_ROUTING)
	pkt->orig_iface = iface;
#endif
}

static inline uint8_t net_pkt_family(struct net_pkt *pkt)
{
	return pkt->family;
}

static inline void net_pkt_set_family(struct net_pkt *pkt, uint8_t family)
{
	pkt->family = family;
}

static inline bool net_pkt_is_gptp(struct net_pkt *pkt)
{
	return !!(pkt->gptp_pkt);
}

static inline void net_pkt_set_gptp(struct net_pkt *pkt, bool is_gptp)
{
	pkt->gptp_pkt = is_gptp;
}

static inline bool net_pkt_is_captured(struct net_pkt *pkt)
{
	return !!(pkt->captured);
}

static inline void net_pkt_set_captured(struct net_pkt *pkt, bool is_captured)
{
	pkt->captured = is_captured;
}

static inline bool net_pkt_is_l2_bridged(struct net_pkt *pkt)
{
	return IS_ENABLED(CONFIG_NET_ETHERNET_BRIDGE) ? !!(pkt->l2_bridged) : 0;
}

static inline void net_pkt_set_l2_bridged(struct net_pkt *pkt, bool is_l2_bridged)
{
	if (IS_ENABLED(CONFIG_NET_ETHERNET_BRIDGE)) {
		pkt->l2_bridged = is_l2_bridged;
	}
}

static inline uint8_t net_pkt_ip_hdr_len(struct net_pkt *pkt)
{
	return pkt->ip_hdr_len;
}

static inline void net_pkt_set_ip_hdr_len(struct net_pkt *pkt, uint8_t len)
{
	pkt->ip_hdr_len = len;
}

static inline uint8_t net_pkt_sent(struct net_pkt *pkt)
{
	return pkt->sent_or_eof;
}

static inline void net_pkt_set_sent(struct net_pkt *pkt, bool sent)
{
	pkt->sent_or_eof = sent;
}

static inline uint8_t net_pkt_queued(struct net_pkt *pkt)
{
	return pkt->pkt_queued;
}

static inline void net_pkt_set_queued(struct net_pkt *pkt, bool send)
{
	pkt->pkt_queued = send;
}

static inline uint8_t net_pkt_tcp_1st_msg(struct net_pkt *pkt)
{
#if defined(CONFIG_NET_TCP)
	return pkt->tcp_first_msg;
#else
	return true;
#endif
}

static inline void net_pkt_set_tcp_1st_msg(struct net_pkt *pkt, bool is_1st)
{
#if defined(CONFIG_NET_TCP)
	pkt->tcp_first_msg = is_1st;
#else
	ARG_UNUSED(pkt);
	ARG_UNUSED(is_1st);
#endif
}

#if defined(CONFIG_NET_SOCKETS)
static inline uint8_t net_pkt_eof(struct net_pkt *pkt)
{
	return pkt->sent_or_eof;
}

static inline void net_pkt_set_eof(struct net_pkt *pkt, bool eof)
{
	pkt->sent_or_eof = eof;
}
#endif

#if defined(CONFIG_NET_ROUTE)
static inline bool net_pkt_forwarding(struct net_pkt *pkt)
{
	return pkt->forwarding;
}

static inline void net_pkt_set_forwarding(struct net_pkt *pkt, bool forward)
{
	pkt->forwarding = forward;
}
#else
static inline bool net_pkt_forwarding(struct net_pkt *pkt)
{
	return false;
}
#endif

#if defined(CONFIG_NET_IPV4)
static inline uint8_t net_pkt_ipv4_ttl(struct net_pkt *pkt)
{
	return pkt->ipv4_ttl;
}

static inline void net_pkt_set_ipv4_ttl(struct net_pkt *pkt,
					uint8_t ttl)
{
	pkt->ipv4_ttl = ttl;
}

static inline uint8_t net_pkt_ipv4_opts_len(struct net_pkt *pkt)
{
	return pkt->ipv4_opts_len;
}

static inline void net_pkt_set_ipv4_opts_len(struct net_pkt *pkt,
					     uint8_t opts_len)
{
	pkt->ipv4_opts_len = opts_len;
}
#else
static inline uint8_t net_pkt_ipv4_ttl(struct net_pkt *pkt)
{
	ARG_UNUSED(pkt);

	return 0;
}

static inline void net_pkt_set_ipv4_ttl(struct net_pkt *pkt,
					uint8_t ttl)
{
	ARG_UNUSED(pkt);
	ARG_UNUSED(ttl);
}

static inline uint8_t net_pkt_ipv4_opts_len(struct net_pkt *pkt)
{
	ARG_UNUSED(pkt);
	return 0;
}

static inline void net_pkt_set_ipv4_opts_len(struct net_pkt *pkt,
					     uint8_t opts_len)
{
	ARG_UNUSED(pkt);
	ARG_UNUSED(opts_len);
}
#endif

#if defined(CONFIG_NET_IPV6)
static inline uint8_t net_pkt_ipv6_ext_opt_len(struct net_pkt *pkt)
{
	return pkt->ipv6_ext_opt_len;
}

static inline void net_pkt_set_ipv6_ext_opt_len(struct net_pkt *pkt,
						uint8_t len)
{
	pkt->ipv6_ext_opt_len = len;
}

static inline uint8_t net_pkt_ipv6_next_hdr(struct net_pkt *pkt)
{
	return pkt->ipv6_next_hdr;
}

static inline void net_pkt_set_ipv6_next_hdr(struct net_pkt *pkt,
					     uint8_t next_hdr)
{
	pkt->ipv6_next_hdr = next_hdr;
}

static inline uint16_t net_pkt_ipv6_ext_len(struct net_pkt *pkt)
{
	return pkt->ipv6_ext_len;
}

static inline void net_pkt_set_ipv6_ext_len(struct net_pkt *pkt, uint16_t len)
{
	pkt->ipv6_ext_len = len;
}

static inline uint16_t net_pkt_ipv6_hdr_prev(struct net_pkt *pkt)
{
	return pkt->ipv6_prev_hdr_start;
}

static inline void net_pkt_set_ipv6_hdr_prev(struct net_pkt *pkt,
					     uint16_t offset)
{
	pkt->ipv6_prev_hdr_start = offset;
}

static inline uint8_t net_pkt_ipv6_hop_limit(struct net_pkt *pkt)
{
	return pkt->ipv6_hop_limit;
}

static inline void net_pkt_set_ipv6_hop_limit(struct net_pkt *pkt,
					      uint8_t hop_limit)
{
	pkt->ipv6_hop_limit = hop_limit;
}
#else /* CONFIG_NET_IPV6 */
static inline uint8_t net_pkt_ipv6_ext_opt_len(struct net_pkt *pkt)
{
	ARG_UNUSED(pkt);

	return 0;
}

static inline void net_pkt_set_ipv6_ext_opt_len(struct net_pkt *pkt,
						uint8_t len)
{
	ARG_UNUSED(pkt);
	ARG_UNUSED(len);
}

static inline uint8_t net_pkt_ipv6_next_hdr(struct net_pkt *pkt)
{
	ARG_UNUSED(pkt);

	return 0;
}

static inline void net_pkt_set_ipv6_next_hdr(struct net_pkt *pkt,
					     uint8_t next_hdr)
{
	ARG_UNUSED(pkt);
	ARG_UNUSED(next_hdr);
}

static inline uint16_t net_pkt_ipv6_ext_len(struct net_pkt *pkt)
{
	ARG_UNUSED(pkt);

	return 0;
}

static inline void net_pkt_set_ipv6_ext_len(struct net_pkt *pkt, uint16_t len)
{
	ARG_UNUSED(pkt);
	ARG_UNUSED(len);
}

static inline uint16_t net_pkt_ipv6_hdr_prev(struct net_pkt *pkt)
{
	ARG_UNUSED(pkt);

	return 0;
}

static inline void net_pkt_set_ipv6_hdr_prev(struct net_pkt *pkt,
					     uint16_t offset)
{
	ARG_UNUSED(pkt);
	ARG_UNUSED(offset);
}

static inline uint8_t net_pkt_ipv6_hop_limit(struct net_pkt *pkt)
{
	ARG_UNUSED(pkt);

	return 0;
}

static inline void net_pkt_set_ipv6_hop_limit(struct net_pkt *pkt,
					      uint8_t hop_limit)
{
	ARG_UNUSED(pkt);
	ARG_UNUSED(hop_limit);
}
#endif /* CONFIG_NET_IPV6 */

static inline uint16_t net_pkt_ip_opts_len(struct net_pkt *pkt)
{
#if defined(CONFIG_NET_IPV6)
	return pkt->ipv6_ext_len;
#elif defined(CONFIG_NET_IPV4)
	return pkt->ipv4_opts_len;
#else
	ARG_UNUSED(pkt);

	return 0;
#endif
}

#if defined(CONFIG_NET_IPV6_FRAGMENT)
static inline uint16_t net_pkt_ipv6_fragment_start(struct net_pkt *pkt)
{
	return pkt->ipv6_frag_hdr_start;
}

static inline void net_pkt_set_ipv6_fragment_start(struct net_pkt *pkt,
						   uint16_t start)
{
	pkt->ipv6_frag_hdr_start = start;
}

static inline uint16_t net_pkt_ipv6_fragment_offset(struct net_pkt *pkt)
{
	return pkt->ipv6_fragment_offset;
}

static inline void net_pkt_set_ipv6_fragment_offset(struct net_pkt *pkt,
						    uint16_t offset)
{
	pkt->ipv6_fragment_offset = offset;
}

static inline uint32_t net_pkt_ipv6_fragment_id(struct net_pkt *pkt)
{
	return pkt->ipv6_fragment_id;
}

static inline void net_pkt_set_ipv6_fragment_id(struct net_pkt *pkt,
						uint32_t id)
{
	pkt->ipv6_fragment_id = id;
}
#else /* CONFIG_NET_IPV6_FRAGMENT */
static inline uint16_t net_pkt_ipv6_fragment_start(struct net_pkt *pkt)
{
	ARG_UNUSED(pkt);

	return 0;
}

static inline void net_pkt_set_ipv6_fragment_start(struct net_pkt *pkt,
						   uint16_t start)
{
	ARG_UNUSED(pkt);
	ARG_UNUSED(start);
}

static inline uint16_t net_pkt_ipv6_fragment_offset(struct net_pkt *pkt)
{
	ARG_UNUSED(pkt);

	return 0;
}

static inline void net_pkt_set_ipv6_fragment_offset(struct net_pkt *pkt,
						    uint16_t offset)
{
	ARG_UNUSED(pkt);
	ARG_UNUSED(offset);
}

static inline uint32_t net_pkt_ipv6_fragment_id(struct net_pkt *pkt)
{
	ARG_UNUSED(pkt);

	return 0;
}

static inline void net_pkt_set_ipv6_fragment_id(struct net_pkt *pkt,
						uint32_t id)
{
	ARG_UNUSED(pkt);
	ARG_UNUSED(id);
}
#endif /* CONFIG_NET_IPV6_FRAGMENT */

static inline uint8_t net_pkt_priority(struct net_pkt *pkt)
{
	return pkt->priority;
}

static inline void net_pkt_set_priority(struct net_pkt *pkt,
					uint8_t priority)
{
	pkt->priority = priority;
}

#if defined(CONFIG_NET_VLAN)
static inline uint16_t net_pkt_vlan_tag(struct net_pkt *pkt)
{
	return net_eth_vlan_get_vid(pkt->vlan_tci);
}

static inline void net_pkt_set_vlan_tag(struct net_pkt *pkt, uint16_t tag)
{
	pkt->vlan_tci = net_eth_vlan_set_vid(pkt->vlan_tci, tag);
}

static inline uint8_t net_pkt_vlan_priority(struct net_pkt *pkt)
{
	return net_eth_vlan_get_pcp(pkt->vlan_tci);
}

static inline void net_pkt_set_vlan_priority(struct net_pkt *pkt,
					     uint8_t priority)
{
	pkt->vlan_tci = net_eth_vlan_set_pcp(pkt->vlan_tci, priority);
}

static inline bool net_pkt_vlan_dei(struct net_pkt *pkt)
{
	return net_eth_vlan_get_dei(pkt->vlan_tci);
}

static inline void net_pkt_set_vlan_dei(struct net_pkt *pkt, bool dei)
{
	pkt->vlan_tci = net_eth_vlan_set_dei(pkt->vlan_tci, dei);
}

static inline void net_pkt_set_vlan_tci(struct net_pkt *pkt, uint16_t tci)
{
	pkt->vlan_tci = tci;
}

static inline uint16_t net_pkt_vlan_tci(struct net_pkt *pkt)
{
	return pkt->vlan_tci;
}
#else
static inline uint16_t net_pkt_vlan_tag(struct net_pkt *pkt)
{
	return NET_VLAN_TAG_UNSPEC;
}

static inline void net_pkt_set_vlan_tag(struct net_pkt *pkt, uint16_t tag)
{
	ARG_UNUSED(pkt);
	ARG_UNUSED(tag);
}

static inline uint8_t net_pkt_vlan_priority(struct net_pkt *pkt)
{
	ARG_UNUSED(pkt);
	return 0;
}

static inline bool net_pkt_vlan_dei(struct net_pkt *pkt)
{
	return false;
}

static inline void net_pkt_set_vlan_dei(struct net_pkt *pkt, bool dei)
{
	ARG_UNUSED(pkt);
	ARG_UNUSED(dei);
}

static inline uint16_t net_pkt_vlan_tci(struct net_pkt *pkt)
{
	return NET_VLAN_TAG_UNSPEC; /* assumes priority is 0 */
}

static inline void net_pkt_set_vlan_tci(struct net_pkt *pkt, uint16_t tci)
{
	ARG_UNUSED(pkt);
	ARG_UNUSED(tci);
}
#endif

#if defined(CONFIG_NET_PKT_TIMESTAMP)
static inline struct net_ptp_time *net_pkt_timestamp(struct net_pkt *pkt)
{
	return &pkt->timestamp;
}

static inline void net_pkt_set_timestamp(struct net_pkt *pkt,
					 struct net_ptp_time *timestamp)
{
	pkt->timestamp.second = timestamp->second;
	pkt->timestamp.nanosecond = timestamp->nanosecond;
}
#else
static inline struct net_ptp_time *net_pkt_timestamp(struct net_pkt *pkt)
{
	ARG_UNUSED(pkt);

	return NULL;
}

static inline void net_pkt_set_timestamp(struct net_pkt *pkt,
					 struct net_ptp_time *timestamp)
{
	ARG_UNUSED(pkt);
	ARG_UNUSED(timestamp);
}
#endif /* CONFIG_NET_PKT_TIMESTAMP */

#if defined(CONFIG_NET_PKT_RXTIME_STATS) || defined(CONFIG_NET_PKT_TXTIME_STATS)
static inline uint32_t net_pkt_create_time(struct net_pkt *pkt)
{
	return pkt->create_time;
}

static inline void net_pkt_set_create_time(struct net_pkt *pkt,
					   uint32_t create_time)
{
	pkt->create_time = create_time;
}
#else
static inline uint32_t net_pkt_create_time(struct net_pkt *pkt)
{
	ARG_UNUSED(pkt);

	return 0U;
}

static inline void net_pkt_set_create_time(struct net_pkt *pkt,
					   uint32_t create_time)
{
	ARG_UNUSED(pkt);
	ARG_UNUSED(create_time);
}
#endif /* CONFIG_NET_PKT_RXTIME_STATS || CONFIG_NET_PKT_TXTIME_STATS */

#if defined(CONFIG_NET_PKT_TXTIME)
static inline uint64_t net_pkt_txtime(struct net_pkt *pkt)
{
	return pkt->txtime;
}

static inline void net_pkt_set_txtime(struct net_pkt *pkt, uint64_t txtime)
{
	pkt->txtime = txtime;
}
#else
static inline uint64_t net_pkt_txtime(struct net_pkt *pkt)
{
	ARG_UNUSED(pkt);

	return 0;
}

static inline void net_pkt_set_txtime(struct net_pkt *pkt, uint64_t txtime)
{
	ARG_UNUSED(pkt);
	ARG_UNUSED(txtime);
}
#endif /* CONFIG_NET_PKT_TXTIME */

#if defined(CONFIG_NET_PKT_TXTIME_STATS_DETAIL) || \
	defined(CONFIG_NET_PKT_RXTIME_STATS_DETAIL)
static inline uint32_t *net_pkt_stats_tick(struct net_pkt *pkt)
{
	return pkt->detail.stat;
}

static inline int net_pkt_stats_tick_count(struct net_pkt *pkt)
{
	return pkt->detail.count;
}

static inline void net_pkt_stats_tick_reset(struct net_pkt *pkt)
{
	memset(&pkt->detail, 0, sizeof(pkt->detail));
}

static ALWAYS_INLINE void net_pkt_set_stats_tick(struct net_pkt *pkt,
						 uint32_t tick)
{
	if (pkt->detail.count >= NET_PKT_DETAIL_STATS_COUNT) {
		NET_ERR("Detail stats count overflow (%d >= %d)",
			pkt->detail.count, NET_PKT_DETAIL_STATS_COUNT);
		return;
	}

	pkt->detail.stat[pkt->detail.count++] = tick;
}

#define net_pkt_set_tx_stats_tick(pkt, tick) net_pkt_set_stats_tick(pkt, tick)
#define net_pkt_set_rx_stats_tick(pkt, tick) net_pkt_set_stats_tick(pkt, tick)
#else
static inline uint32_t *net_pkt_stats_tick(struct net_pkt *pkt)
{
	ARG_UNUSED(pkt);

	return NULL;
}

static inline int net_pkt_stats_tick_count(struct net_pkt *pkt)
{
	ARG_UNUSED(pkt);

	return 0;
}

static inline void net_pkt_stats_tick_reset(struct net_pkt *pkt)
{
	ARG_UNUSED(pkt);
}

static inline void net_pkt_set_stats_tick(struct net_pkt *pkt, uint32_t tick)
{
	ARG_UNUSED(pkt);
	ARG_UNUSED(tick);
}

#define net_pkt_set_tx_stats_tick(pkt, tick)
#define net_pkt_set_rx_stats_tick(pkt, tick)
#endif /* CONFIG_NET_PKT_TXTIME_STATS_DETAIL ||
	  CONFIG_NET_PKT_RXTIME_STATS_DETAIL */

static inline size_t net_pkt_get_len(struct net_pkt *pkt)
{
	return net_buf_frags_len(pkt->frags);
}

static inline uint8_t *net_pkt_data(struct net_pkt *pkt)
{
	return pkt->frags->data;
}

static inline uint8_t *net_pkt_ip_data(struct net_pkt *pkt)
{
	return pkt->frags->data;
}

static inline bool net_pkt_is_empty(struct net_pkt *pkt)
{
	return !pkt->buffer || !net_pkt_data(pkt) || pkt->buffer->len == 0;
}

static inline struct net_linkaddr *net_pkt_lladdr_src(struct net_pkt *pkt)
{
	return &pkt->lladdr_src;
}

static inline struct net_linkaddr *net_pkt_lladdr_dst(struct net_pkt *pkt)
{
	return &pkt->lladdr_dst;
}

static inline void net_pkt_lladdr_swap(struct net_pkt *pkt)
{
	uint8_t *addr = net_pkt_lladdr_src(pkt)->addr;

	net_pkt_lladdr_src(pkt)->addr = net_pkt_lladdr_dst(pkt)->addr;
	net_pkt_lladdr_dst(pkt)->addr = addr;
}

static inline void net_pkt_lladdr_clear(struct net_pkt *pkt)
{
	net_pkt_lladdr_src(pkt)->addr = NULL;
	net_pkt_lladdr_src(pkt)->len = 0U;
}

#if defined(CONFIG_IEEE802154) || defined(CONFIG_IEEE802154_RAW_MODE)
static inline uint8_t net_pkt_ieee802154_rssi(struct net_pkt *pkt)
{
	return pkt->ieee802154_rssi;
}

static inline void net_pkt_set_ieee802154_rssi(struct net_pkt *pkt,
					       uint8_t rssi)
{
	pkt->ieee802154_rssi = rssi;
}

static inline uint8_t net_pkt_ieee802154_lqi(struct net_pkt *pkt)
{
	return pkt->ieee802154_lqi;
}

static inline void net_pkt_set_ieee802154_lqi(struct net_pkt *pkt,
					      uint8_t lqi)
{
	pkt->ieee802154_lqi = lqi;
}

static inline bool net_pkt_ieee802154_arb(struct net_pkt *pkt)
{
	return pkt->ieee802154_arb;
}

static inline void net_pkt_set_ieee802154_arb(struct net_pkt *pkt, bool arb)
{
	pkt->ieee802154_arb = arb;
}

static inline bool net_pkt_ieee802154_ack_fpb(struct net_pkt *pkt)
{
	return pkt->ieee802154_ack_fpb;
}

static inline void net_pkt_set_ieee802154_ack_fpb(struct net_pkt *pkt,
						  bool fpb)
{
	pkt->ieee802154_ack_fpb = fpb;
}

<<<<<<< HEAD
static inline bool net_pkt_ieee802154_frame_retry(struct net_pkt *pkt)
{
	return pkt->ieee802154_frame_retry;
}

static inline void net_pkt_set_ieee802154_frame_retry(struct net_pkt *pkt,
						     bool frame_retry)
{
	pkt->ieee802154_frame_retry = frame_retry;
=======
static inline bool net_pkt_ieee802154_frame_secured(struct net_pkt *pkt)
{
	return pkt->ieee802154_frame_secured;
}

static inline void net_pkt_set_ieee802154_frame_secured(struct net_pkt *pkt,
							bool secured)
{
	pkt->ieee802154_frame_secured = secured;
}

static inline bool net_pkt_ieee802154_mac_hdr_rdy(struct net_pkt *pkt)
{
	return pkt->ieee802154_mac_hdr_rdy;
}

static inline void net_pkt_set_ieee802154_mac_hdr_rdy(struct net_pkt *pkt,
						      bool rdy)
{
	pkt->ieee802154_mac_hdr_rdy = rdy;
>>>>>>> f19ebe4b
}

#if defined(CONFIG_IEEE802154_2015)
static inline bool net_pkt_ieee802154_fv2015(struct net_pkt *pkt)
{
	return pkt->ieee802154_fv2015;
}

static inline void net_pkt_set_ieee802154_fv2015(struct net_pkt *pkt, bool fv2015)
{
	pkt->ieee802154_fv2015 = fv2015;
}

static inline bool net_pkt_ieee802154_ack_seb(struct net_pkt *pkt)
{
	return pkt->ieee802154_ack_seb;
}

static inline void net_pkt_set_ieee802154_ack_seb(struct net_pkt *pkt, bool seb)
{
	pkt->ieee802154_ack_seb = seb;
}

static inline uint32_t net_pkt_ieee802154_ack_fc(struct net_pkt *pkt)
{
	return pkt->ieee802154_ack_fc;
}

static inline void net_pkt_set_ieee802154_ack_fc(struct net_pkt *pkt,
						 uint32_t fc)
{
	pkt->ieee802154_ack_fc = fc;
}

static inline uint8_t net_pkt_ieee802154_ack_keyid(struct net_pkt *pkt)
{
	return pkt->ieee802154_ack_keyid;
}

static inline void net_pkt_set_ieee802154_ack_keyid(struct net_pkt *pkt,
						    uint8_t keyid)
{
	pkt->ieee802154_ack_keyid = keyid;
}
#endif /* CONFIG_IEEE802154_2015 */
#endif /* CONFIG_IEEE802154 || CONFIG_IEEE802154_RAW_MODE */

#if defined(CONFIG_NET_IPV4_AUTO)
static inline bool net_pkt_ipv4_auto(struct net_pkt *pkt)
{
	return pkt->ipv4_auto_arp_msg;
}

static inline void net_pkt_set_ipv4_auto(struct net_pkt *pkt,
					 bool is_auto_arp_msg)
{
	pkt->ipv4_auto_arp_msg = is_auto_arp_msg;
}
#else /* CONFIG_NET_IPV4_AUTO */
static inline bool net_pkt_ipv4_auto(struct net_pkt *pkt)
{
	ARG_UNUSED(pkt);

	return false;
}

static inline void net_pkt_set_ipv4_auto(struct net_pkt *pkt,
					 bool is_auto_arp_msg)
{
	ARG_UNUSED(pkt);
	ARG_UNUSED(is_auto_arp_msg);
}
#endif /* CONFIG_NET_IPV4_AUTO */

#if defined(CONFIG_NET_LLDP)
static inline bool net_pkt_is_lldp(struct net_pkt *pkt)
{
	return pkt->lldp_pkt;
}

static inline void net_pkt_set_lldp(struct net_pkt *pkt, bool is_lldp)
{
	pkt->lldp_pkt = is_lldp;
}
#else
static inline bool net_pkt_is_lldp(struct net_pkt *pkt)
{
	ARG_UNUSED(pkt);

	return false;
}

static inline void net_pkt_set_lldp(struct net_pkt *pkt, bool is_lldp)
{
	ARG_UNUSED(pkt);
	ARG_UNUSED(is_lldp);
}
#endif /* CONFIG_NET_LLDP */

#if defined(CONFIG_NET_PPP)
static inline bool net_pkt_is_ppp(struct net_pkt *pkt)
{
	return pkt->ppp_msg;
}

static inline void net_pkt_set_ppp(struct net_pkt *pkt,
				   bool is_ppp_msg)
{
	pkt->ppp_msg = is_ppp_msg;
}
#else /* CONFIG_NET_PPP */
static inline bool net_pkt_is_ppp(struct net_pkt *pkt)
{
	ARG_UNUSED(pkt);

	return false;
}

static inline void net_pkt_set_ppp(struct net_pkt *pkt,
				   bool is_ppp_msg)
{
	ARG_UNUSED(pkt);
	ARG_UNUSED(is_ppp_msg);
}
#endif /* CONFIG_NET_PPP */

#define NET_IPV6_HDR(pkt) ((struct net_ipv6_hdr *)net_pkt_ip_data(pkt))
#define NET_IPV4_HDR(pkt) ((struct net_ipv4_hdr *)net_pkt_ip_data(pkt))

static inline void net_pkt_set_src_ipv6_addr(struct net_pkt *pkt)
{
	net_if_ipv6_select_src_addr(net_context_get_iface(
					    net_pkt_context(pkt)),
				    &NET_IPV6_HDR(pkt)->src);
}

static inline void net_pkt_set_overwrite(struct net_pkt *pkt, bool overwrite)
{
	pkt->overwrite = overwrite;
}

static inline bool net_pkt_is_being_overwritten(struct net_pkt *pkt)
{
	return pkt->overwrite;
}

/* @endcond */

/**
 * @brief Create a net_pkt slab
 *
 * A net_pkt slab is used to store meta-information about
 * network packets. It must be coupled with a data fragment pool
 * (:c:macro:`NET_PKT_DATA_POOL_DEFINE`) used to store the actual
 * packet data. The macro can be used by an application to define
 * additional custom per-context TX packet slabs (see
 * :c:func:`net_context_setup_pools`).
 *
 * @param name Name of the slab.
 * @param count Number of net_pkt in this slab.
 */
#define NET_PKT_SLAB_DEFINE(name, count)				\
	K_MEM_SLAB_DEFINE(name, sizeof(struct net_pkt), count, 4)

/* Backward compatibility macro */
#define NET_PKT_TX_SLAB_DEFINE(name, count) NET_PKT_SLAB_DEFINE(name, count)

/**
 * @brief Create a data fragment net_buf pool
 *
 * A net_buf pool is used to store actual data for
 * network packets. It must be coupled with a net_pkt slab
 * (:c:macro:`NET_PKT_SLAB_DEFINE`) used to store the packet
 * meta-information. The macro can be used by an application to
 * define additional custom per-context TX packet pools (see
 * :c:func:`net_context_setup_pools`).
 *
 * @param name Name of the pool.
 * @param count Number of net_buf in this pool.
 */
#define NET_PKT_DATA_POOL_DEFINE(name, count)				\
	NET_BUF_POOL_DEFINE(name, count, CONFIG_NET_BUF_DATA_SIZE,	\
			    CONFIG_NET_BUF_USER_DATA_SIZE, NULL)

/** @cond INTERNAL_HIDDEN */

#if defined(CONFIG_NET_DEBUG_NET_PKT_ALLOC) || \
	(CONFIG_NET_PKT_LOG_LEVEL >= LOG_LEVEL_DBG)
#define NET_PKT_DEBUG_ENABLED
#endif

#if defined(NET_PKT_DEBUG_ENABLED)

/* Debug versions of the net_pkt functions that are used when tracking
 * buffer usage.
 */

struct net_buf *net_pkt_get_reserve_data_debug(struct net_buf_pool *pool,
					       k_timeout_t timeout,
					       const char *caller,
					       int line);

#define net_pkt_get_reserve_data(pool, timeout)				\
	net_pkt_get_reserve_data_debug(pool, timeout, __func__, __LINE__)

struct net_buf *net_pkt_get_reserve_rx_data_debug(k_timeout_t timeout,
						  const char *caller,
						  int line);
#define net_pkt_get_reserve_rx_data(timeout)				\
	net_pkt_get_reserve_rx_data_debug(timeout, __func__, __LINE__)

struct net_buf *net_pkt_get_reserve_tx_data_debug(k_timeout_t timeout,
						  const char *caller,
						  int line);
#define net_pkt_get_reserve_tx_data(timeout)				\
	net_pkt_get_reserve_tx_data_debug(timeout, __func__, __LINE__)

struct net_buf *net_pkt_get_frag_debug(struct net_pkt *pkt,
				       k_timeout_t timeout,
				       const char *caller, int line);
#define net_pkt_get_frag(pkt, timeout)					\
	net_pkt_get_frag_debug(pkt, timeout, __func__, __LINE__)

void net_pkt_unref_debug(struct net_pkt *pkt, const char *caller, int line);
#define net_pkt_unref(pkt) net_pkt_unref_debug(pkt, __func__, __LINE__)

struct net_pkt *net_pkt_ref_debug(struct net_pkt *pkt, const char *caller,
				  int line);
#define net_pkt_ref(pkt) net_pkt_ref_debug(pkt, __func__, __LINE__)

struct net_buf *net_pkt_frag_ref_debug(struct net_buf *frag,
				       const char *caller, int line);
#define net_pkt_frag_ref(frag) net_pkt_frag_ref_debug(frag, __func__, __LINE__)

void net_pkt_frag_unref_debug(struct net_buf *frag,
			      const char *caller, int line);
#define net_pkt_frag_unref(frag)				\
	net_pkt_frag_unref_debug(frag, __func__, __LINE__)

struct net_buf *net_pkt_frag_del_debug(struct net_pkt *pkt,
				       struct net_buf *parent,
				       struct net_buf *frag,
				       const char *caller, int line);
#define net_pkt_frag_del(pkt, parent, frag)				\
	net_pkt_frag_del_debug(pkt, parent, frag, __func__, __LINE__)

void net_pkt_frag_add_debug(struct net_pkt *pkt, struct net_buf *frag,
			    const char *caller, int line);
#define net_pkt_frag_add(pkt, frag)				\
	net_pkt_frag_add_debug(pkt, frag, __func__, __LINE__)

void net_pkt_frag_insert_debug(struct net_pkt *pkt, struct net_buf *frag,
			       const char *caller, int line);
#define net_pkt_frag_insert(pkt, frag)					\
	net_pkt_frag_insert_debug(pkt, frag, __func__, __LINE__)
#endif /* CONFIG_NET_DEBUG_NET_PKT_ALLOC ||
	* CONFIG_NET_PKT_LOG_LEVEL >= LOG_LEVEL_DBG
	*/
/** @endcond */

/**
 * @brief Print fragment list and the fragment sizes
 *
 * @details Only available if debugging is activated.
 *
 * @param pkt Network pkt.
 */
#if defined(NET_PKT_DEBUG_ENABLED)
void net_pkt_print_frags(struct net_pkt *pkt);
#else
#define net_pkt_print_frags(pkt)
#endif

/**
 * @brief Get RX DATA buffer from pool.
 * Normally you should use net_pkt_get_frag() instead.
 *
 * @details Normally this version is not useful for applications
 * but is mainly used by network fragmentation code.
 *
 * @param timeout Affects the action taken should the net buf pool be empty.
 *        If K_NO_WAIT, then return immediately. If K_FOREVER, then
 *        wait as long as necessary. Otherwise, wait up to the specified time.
 *
 * @return Network buffer if successful, NULL otherwise.
 */
#if !defined(NET_PKT_DEBUG_ENABLED)
struct net_buf *net_pkt_get_reserve_rx_data(k_timeout_t timeout);
#endif

/**
 * @brief Get TX DATA buffer from pool.
 * Normally you should use net_pkt_get_frag() instead.
 *
 * @details Normally this version is not useful for applications
 * but is mainly used by network fragmentation code.
 *
 * @param timeout Affects the action taken should the net buf pool be empty.
 *        If K_NO_WAIT, then return immediately. If K_FOREVER, then
 *        wait as long as necessary. Otherwise, wait up to the specified time.
 *
 * @return Network buffer if successful, NULL otherwise.
 */
#if !defined(NET_PKT_DEBUG_ENABLED)
struct net_buf *net_pkt_get_reserve_tx_data(k_timeout_t timeout);
#endif

/**
 * @brief Get a data fragment that might be from user specific
 * buffer pool or from global DATA pool.
 *
 * @param pkt Network packet.
 * @param timeout Affects the action taken should the net buf pool be empty.
 *        If K_NO_WAIT, then return immediately. If K_FOREVER, then
 *        wait as long as necessary. Otherwise, wait up to the specified time.
 *
 * @return Network buffer if successful, NULL otherwise.
 */
#if !defined(NET_PKT_DEBUG_ENABLED)
struct net_buf *net_pkt_get_frag(struct net_pkt *pkt, k_timeout_t timeout);
#endif

/**
 * @brief Place packet back into the available packets slab
 *
 * @details Releases the packet to other use. This needs to be
 * called by application after it has finished with the packet.
 *
 * @param pkt Network packet to release.
 *
 */
#if !defined(NET_PKT_DEBUG_ENABLED)
void net_pkt_unref(struct net_pkt *pkt);
#endif

/**
 * @brief Increase the packet ref count
 *
 * @details Mark the packet to be used still.
 *
 * @param pkt Network packet to ref.
 *
 * @return Network packet if successful, NULL otherwise.
 */
#if !defined(NET_PKT_DEBUG_ENABLED)
struct net_pkt *net_pkt_ref(struct net_pkt *pkt);
#endif

/**
 * @brief Increase the packet fragment ref count
 *
 * @details Mark the fragment to be used still.
 *
 * @param frag Network fragment to ref.
 *
 * @return a pointer on the referenced Network fragment.
 */
#if !defined(NET_PKT_DEBUG_ENABLED)
struct net_buf *net_pkt_frag_ref(struct net_buf *frag);
#endif

/**
 * @brief Decrease the packet fragment ref count
 *
 * @param frag Network fragment to unref.
 */
#if !defined(NET_PKT_DEBUG_ENABLED)
void net_pkt_frag_unref(struct net_buf *frag);
#endif

/**
 * @brief Delete existing fragment from a packet
 *
 * @param pkt Network packet from which frag belongs to.
 * @param parent parent fragment of frag, or NULL if none.
 * @param frag Fragment to delete.
 *
 * @return Pointer to the following fragment, or NULL if it had no
 *         further fragments.
 */
#if !defined(NET_PKT_DEBUG_ENABLED)
struct net_buf *net_pkt_frag_del(struct net_pkt *pkt,
				 struct net_buf *parent,
				 struct net_buf *frag);
#endif

/**
 * @brief Add a fragment to a packet at the end of its fragment list
 *
 * @param pkt pkt Network packet where to add the fragment
 * @param frag Fragment to add
 */
#if !defined(NET_PKT_DEBUG_ENABLED)
void net_pkt_frag_add(struct net_pkt *pkt, struct net_buf *frag);
#endif

/**
 * @brief Insert a fragment to a packet at the beginning of its fragment list
 *
 * @param pkt pkt Network packet where to insert the fragment
 * @param frag Fragment to insert
 */
#if !defined(NET_PKT_DEBUG_ENABLED)
void net_pkt_frag_insert(struct net_pkt *pkt, struct net_buf *frag);
#endif

/**
 * @brief Compact the fragment list of a packet.
 *
 * @details After this there is no more any free space in individual fragments.
 * @param pkt Network packet.
 *
 * @return True if compact success, False otherwise.
 */
bool net_pkt_compact(struct net_pkt *pkt);

/**
 * @brief Get information about predefined RX, TX and DATA pools.
 *
 * @param rx Pointer to RX pool is returned.
 * @param tx Pointer to TX pool is returned.
 * @param rx_data Pointer to RX DATA pool is returned.
 * @param tx_data Pointer to TX DATA pool is returned.
 */
void net_pkt_get_info(struct k_mem_slab **rx,
		      struct k_mem_slab **tx,
		      struct net_buf_pool **rx_data,
		      struct net_buf_pool **tx_data);

/** @cond INTERNAL_HIDDEN */

#if defined(CONFIG_NET_DEBUG_NET_PKT_ALLOC)
/**
 * @brief Debug helper to print out the buffer allocations
 */
void net_pkt_print(void);

typedef void (*net_pkt_allocs_cb_t)(struct net_pkt *pkt,
				    struct net_buf *buf,
				    const char *func_alloc,
				    int line_alloc,
				    const char *func_free,
				    int line_free,
				    bool in_use,
				    void *user_data);

void net_pkt_allocs_foreach(net_pkt_allocs_cb_t cb, void *user_data);

const char *net_pkt_slab2str(struct k_mem_slab *slab);
const char *net_pkt_pool2str(struct net_buf_pool *pool);

#else
#define net_pkt_print(...)
#endif /* CONFIG_NET_DEBUG_NET_PKT_ALLOC */

/* New allocator, and API are defined below.
 * This will be simpler when time will come to get rid of former API above.
 */
#if defined(NET_PKT_DEBUG_ENABLED)

struct net_pkt *net_pkt_alloc_debug(k_timeout_t timeout,
				    const char *caller, int line);
#define net_pkt_alloc(_timeout)					\
	net_pkt_alloc_debug(_timeout, __func__, __LINE__)

struct net_pkt *net_pkt_alloc_from_slab_debug(struct k_mem_slab *slab,
					      k_timeout_t timeout,
					      const char *caller, int line);
#define net_pkt_alloc_from_slab(_slab, _timeout)			\
	net_pkt_alloc_from_slab_debug(_slab, _timeout, __func__, __LINE__)

struct net_pkt *net_pkt_rx_alloc_debug(k_timeout_t timeout,
				       const char *caller, int line);
#define net_pkt_rx_alloc(_timeout)				\
	net_pkt_rx_alloc_debug(_timeout, __func__, __LINE__)

struct net_pkt *net_pkt_alloc_on_iface_debug(struct net_if *iface,
					     k_timeout_t timeout,
					     const char *caller,
					     int line);
#define net_pkt_alloc_on_iface(_iface, _timeout)			\
	net_pkt_alloc_on_iface_debug(_iface, _timeout, __func__, __LINE__)

struct net_pkt *net_pkt_rx_alloc_on_iface_debug(struct net_if *iface,
						k_timeout_t timeout,
						const char *caller,
						int line);
#define net_pkt_rx_alloc_on_iface(_iface, _timeout)			\
	net_pkt_rx_alloc_on_iface_debug(_iface, _timeout,		\
					__func__, __LINE__)

int net_pkt_alloc_buffer_debug(struct net_pkt *pkt,
			       size_t size,
			       enum net_ip_protocol proto,
			       k_timeout_t timeout,
			       const char *caller, int line);
#define net_pkt_alloc_buffer(_pkt, _size, _proto, _timeout)		\
	net_pkt_alloc_buffer_debug(_pkt, _size, _proto, _timeout,	\
				   __func__, __LINE__)

struct net_pkt *net_pkt_alloc_with_buffer_debug(struct net_if *iface,
						size_t size,
						sa_family_t family,
						enum net_ip_protocol proto,
						k_timeout_t timeout,
						const char *caller,
						int line);
#define net_pkt_alloc_with_buffer(_iface, _size, _family,		\
				  _proto, _timeout)			\
	net_pkt_alloc_with_buffer_debug(_iface, _size, _family,		\
					_proto, _timeout,		\
					__func__, __LINE__)

struct net_pkt *net_pkt_rx_alloc_with_buffer_debug(struct net_if *iface,
						   size_t size,
						   sa_family_t family,
						   enum net_ip_protocol proto,
						   k_timeout_t timeout,
						   const char *caller,
						   int line);
#define net_pkt_rx_alloc_with_buffer(_iface, _size, _family,		\
				     _proto, _timeout)			\
	net_pkt_rx_alloc_with_buffer_debug(_iface, _size, _family,	\
					   _proto, _timeout,		\
					   __func__, __LINE__)
#endif /* NET_PKT_DEBUG_ENABLED */
/** @endcond */

/**
 * @brief Allocate an initialized net_pkt
 *
 * @details for the time being, 2 pools are used. One for TX and one for RX.
 *          This allocator has to be used for TX.
 *
 * @param timeout Maximum time to wait for an allocation.
 *
 * @return a pointer to a newly allocated net_pkt on success, NULL otherwise.
 */
#if !defined(NET_PKT_DEBUG_ENABLED)
struct net_pkt *net_pkt_alloc(k_timeout_t timeout);
#endif

/**
 * @brief Allocate an initialized net_pkt from a specific slab
 *
 * @details unlike net_pkt_alloc() which uses core slabs, this one will use
 *          an external slab (see NET_PKT_SLAB_DEFINE()).
 *          Do _not_ use it unless you know what you are doing. Basically, only
 *          net_context should be using this, in order to allocate packet and
 *          then buffer on its local slab/pool (if any).
 *
 * @param slab    The slab to use for allocating the packet
 * @param timeout Maximum time to wait for an allocation.
 *
 * @return a pointer to a newly allocated net_pkt on success, NULL otherwise.
 */
#if !defined(NET_PKT_DEBUG_ENABLED)
struct net_pkt *net_pkt_alloc_from_slab(struct k_mem_slab *slab,
					k_timeout_t timeout);
#endif

/**
 * @brief Allocate an initialized net_pkt for RX
 *
 * @details for the time being, 2 pools are used. One for TX and one for RX.
 *          This allocator has to be used for RX.
 *
 * @param timeout Maximum time to wait for an allocation.
 *
 * @return a pointer to a newly allocated net_pkt on success, NULL otherwise.
 */
#if !defined(NET_PKT_DEBUG_ENABLED)
struct net_pkt *net_pkt_rx_alloc(k_timeout_t timeout);
#endif

/**
 * @brief Allocate a network packet for a specific network interface.
 *
 * @param iface The network interface the packet is supposed to go through.
 * @param timeout Maximum time to wait for an allocation.
 *
 * @return a pointer to a newly allocated net_pkt on success, NULL otherwise.
 */
#if !defined(NET_PKT_DEBUG_ENABLED)
struct net_pkt *net_pkt_alloc_on_iface(struct net_if *iface,
				       k_timeout_t timeout);

/* Same as above but specifically for RX packet */
struct net_pkt *net_pkt_rx_alloc_on_iface(struct net_if *iface,
					  k_timeout_t timeout);
#endif

/**
 * @brief Allocate buffer for a net_pkt
 *
 * @details: such allocator will take into account space necessary for headers,
 *           MTU, and existing buffer (if any). Beware that, due to all these
 *           criteria, the allocated size might be smaller/bigger than
 *           requested one.
 *
 * @param pkt     The network packet requiring buffer to be allocated.
 * @param size    The size of buffer being requested.
 * @param proto   The IP protocol type (can be 0 for none).
 * @param timeout Maximum time to wait for an allocation.
 *
 * @return 0 on success, negative errno code otherwise.
 */
#if !defined(NET_PKT_DEBUG_ENABLED)
int net_pkt_alloc_buffer(struct net_pkt *pkt,
			 size_t size,
			 enum net_ip_protocol proto,
			 k_timeout_t timeout);
#endif

/**
 * @brief Allocate a network packet and buffer at once
 *
 * @param iface   The network interface the packet is supposed to go through.
 * @param size    The size of buffer.
 * @param family  The family to which the packet belongs.
 * @param proto   The IP protocol type (can be 0 for none).
 * @param timeout Maximum time to wait for an allocation.
 *
 * @return a pointer to a newly allocated net_pkt on success, NULL otherwise.
 */
#if !defined(NET_PKT_DEBUG_ENABLED)
struct net_pkt *net_pkt_alloc_with_buffer(struct net_if *iface,
					  size_t size,
					  sa_family_t family,
					  enum net_ip_protocol proto,
					  k_timeout_t timeout);

/* Same as above but specifically for RX packet */
struct net_pkt *net_pkt_rx_alloc_with_buffer(struct net_if *iface,
					     size_t size,
					     sa_family_t family,
					     enum net_ip_protocol proto,
					     k_timeout_t timeout);
#endif

/**
 * @brief Append a buffer in packet
 *
 * @param pkt    Network packet where to append the buffer
 * @param buffer Buffer to append
 */
void net_pkt_append_buffer(struct net_pkt *pkt, struct net_buf *buffer);

/**
 * @brief Get available buffer space from a pkt
 *
 * @note Reserved bytes (headroom) in any of the fragments are not considered to
 *       be available.
 *
 * @param pkt The net_pkt which buffer availability should be evaluated
 *
 * @return the amount of buffer available
 */
size_t net_pkt_available_buffer(struct net_pkt *pkt);

/**
 * @brief Get available buffer space for payload from a pkt
 *
 * @note Reserved bytes (headroom) in any of the fragments are not considered to
 *       be available.
 *
 * @details Unlike net_pkt_available_buffer(), this will take into account
 *          the headers space.
 *
 * @param pkt   The net_pkt which payload buffer availability should
 *              be evaluated
 * @param proto The IP protocol type (can be 0 for none).
 *
 * @return the amount of buffer available for payload
 */
size_t net_pkt_available_payload_buffer(struct net_pkt *pkt,
					enum net_ip_protocol proto);

/**
 * @brief Trim net_pkt buffer
 *
 * @details This will basically check for unused buffers and deallocates
 *          them relevantly
 *
 * @param pkt The net_pkt which buffer will be trimmed
 */
void net_pkt_trim_buffer(struct net_pkt *pkt);

/**
 * @brief Remove @a length bytes from tail of packet
 *
 * @details This function does not take packet cursor into account. It is a
 *          helper to remove unneeded bytes from tail of packet (like appended
 *          CRC). It takes care of buffer deallocation if removed bytes span
 *          whole buffer(s).
 *
 * @param pkt    Network packet
 * @param length Number of bytes to be removed
 *
 * @retval 0       On success.
 * @retval -EINVAL If packet length is shorter than @a length.
 */
int net_pkt_remove_tail(struct net_pkt *pkt, size_t length);

/**
 * @brief Initialize net_pkt cursor
 *
 * @details This will initialize the net_pkt cursor from its buffer.
 *
 * @param pkt The net_pkt whose cursor is going to be initialized
 */
void net_pkt_cursor_init(struct net_pkt *pkt);

/**
 * @brief Backup net_pkt cursor
 *
 * @param pkt    The net_pkt whose cursor is going to be backed up
 * @param backup The cursor where to backup net_pkt cursor
 */
static inline void net_pkt_cursor_backup(struct net_pkt *pkt,
					 struct net_pkt_cursor *backup)
{
	backup->buf = pkt->cursor.buf;
	backup->pos = pkt->cursor.pos;
}

/**
 * @brief Restore net_pkt cursor from a backup
 *
 * @param pkt    The net_pkt whose cursor is going to be restored
 * @param backup The cursor from where to restore net_pkt cursor
 */
static inline void net_pkt_cursor_restore(struct net_pkt *pkt,
					  struct net_pkt_cursor *backup)
{
	pkt->cursor.buf = backup->buf;
	pkt->cursor.pos = backup->pos;
}

/**
 * @brief Returns current position of the cursor
 *
 * @param pkt The net_pkt whose cursor position is going to be returned
 *
 * @return cursor's position
 */
static inline void *net_pkt_cursor_get_pos(struct net_pkt *pkt)
{
	return pkt->cursor.pos;
}

/**
 * @brief Skip some data from a net_pkt
 *
 * @details net_pkt's cursor should be properly initialized
 *          Cursor position will be updated after the operation.
 *          Depending on the value of pkt->overwrite bit, this function
 *          will affect the buffer length or not. If it's true, it will
 *          advance the cursor to the requested length. If it's false,
 *          it will do the same but if the cursor was already also at the
 *          end of existing data, it will increment the buffer length.
 *          So in this case, its behavior is just like net_pkt_write or
 *          net_pkt_memset, difference being that it will not affect the
 *          buffer content itself (which may be just garbage then).
 *
 * @param pkt    The net_pkt whose cursor will be updated to skip given
 *               amount of data from the buffer.
 * @param length Amount of data to skip in the buffer
 *
 * @return 0 in success, negative errno code otherwise.
 */
int net_pkt_skip(struct net_pkt *pkt, size_t length);

/**
 * @brief Memset some data in a net_pkt
 *
 * @details net_pkt's cursor should be properly initialized and,
 *          if needed, positioned using net_pkt_skip.
 *          Cursor position will be updated after the operation.
 *
 * @param pkt    The net_pkt whose buffer to fill starting at the current
 *               cursor position.
 * @param byte   The byte to write in memory
 * @param length Amount of data to memset with given byte
 *
 * @return 0 in success, negative errno code otherwise.
 */
int net_pkt_memset(struct net_pkt *pkt, int byte, size_t length);

/**
 * @brief Copy data from a packet into another one.
 *
 * @details Both net_pkt cursors should be properly initialized and,
 *          if needed, positioned using net_pkt_skip.
 *          The cursors will be updated after the operation.
 *
 * @param pkt_dst Destination network packet.
 * @param pkt_src Source network packet.
 * @param length  Length of data to be copied.
 *
 * @return 0 on success, negative errno code otherwise.
 */
int net_pkt_copy(struct net_pkt *pkt_dst,
		 struct net_pkt *pkt_src,
		 size_t length);

/**
 * @brief Clone pkt and its buffer.
 *
 * @param pkt Original pkt to be cloned
 * @param timeout Timeout to wait for free buffer
 *
 * @return NULL if error, cloned packet otherwise.
 */
struct net_pkt *net_pkt_clone(struct net_pkt *pkt, k_timeout_t timeout);

/**
 * @brief Clone pkt and increase the refcount of its buffer.
 *
 * @param pkt Original pkt to be shallow cloned
 * @param timeout Timeout to wait for free packet
 *
 * @return NULL if error, cloned packet otherwise.
 */
struct net_pkt *net_pkt_shallow_clone(struct net_pkt *pkt,
				      k_timeout_t timeout);

/**
 * @brief Read some data from a net_pkt
 *
 * @details net_pkt's cursor should be properly initialized and,
 *          if needed, positioned using net_pkt_skip.
 *          Cursor position will be updated after the operation.
 *
 * @param pkt    The network packet from where to read some data
 * @param data   The destination buffer where to copy the data
 * @param length The amount of data to copy
 *
 * @return 0 on success, negative errno code otherwise.
 */
int net_pkt_read(struct net_pkt *pkt, void *data, size_t length);

/* Read uint8_t data data a net_pkt */
static inline int net_pkt_read_u8(struct net_pkt *pkt, uint8_t *data)
{
	return net_pkt_read(pkt, data, 1);
}

/**
 * @brief Read uint16_t big endian data from a net_pkt
 *
 * @details net_pkt's cursor should be properly initialized and,
 *          if needed, positioned using net_pkt_skip.
 *          Cursor position will be updated after the operation.
 *
 * @param pkt  The network packet from where to read
 * @param data The destination uint16_t where to copy the data
 *
 * @return 0 on success, negative errno code otherwise.
 */
int net_pkt_read_be16(struct net_pkt *pkt, uint16_t *data);

/**
 * @brief Read uint16_t little endian data from a net_pkt
 *
 * @details net_pkt's cursor should be properly initialized and,
 *          if needed, positioned using net_pkt_skip.
 *          Cursor position will be updated after the operation.
 *
 * @param pkt  The network packet from where to read
 * @param data The destination uint16_t where to copy the data
 *
 * @return 0 on success, negative errno code otherwise.
 */
int net_pkt_read_le16(struct net_pkt *pkt, uint16_t *data);

/**
 * @brief Read uint32_t big endian data from a net_pkt
 *
 * @details net_pkt's cursor should be properly initialized and,
 *          if needed, positioned using net_pkt_skip.
 *          Cursor position will be updated after the operation.
 *
 * @param pkt  The network packet from where to read
 * @param data The destination uint32_t where to copy the data
 *
 * @return 0 on success, negative errno code otherwise.
 */
int net_pkt_read_be32(struct net_pkt *pkt, uint32_t *data);

/**
 * @brief Write data into a net_pkt
 *
 * @details net_pkt's cursor should be properly initialized and,
 *          if needed, positioned using net_pkt_skip.
 *          Cursor position will be updated after the operation.
 *
 * @param pkt    The network packet where to write
 * @param data   Data to be written
 * @param length Length of the data to be written
 *
 * @return 0 on success, negative errno code otherwise.
 */
int net_pkt_write(struct net_pkt *pkt, const void *data, size_t length);

/* Write uint8_t data into a net_pkt. */
static inline int net_pkt_write_u8(struct net_pkt *pkt, uint8_t data)
{
	return net_pkt_write(pkt, &data, sizeof(uint8_t));
}

/* Write uint16_t big endian data into a net_pkt. */
static inline int net_pkt_write_be16(struct net_pkt *pkt, uint16_t data)
{
	uint16_t data_be16 = htons(data);

	return net_pkt_write(pkt, &data_be16, sizeof(uint16_t));
}

/* Write uint32_t big endian data into a net_pkt. */
static inline int net_pkt_write_be32(struct net_pkt *pkt, uint32_t data)
{
	uint32_t data_be32 = htonl(data);

	return net_pkt_write(pkt, &data_be32, sizeof(uint32_t));
}

/* Write uint32_t little endian data into a net_pkt. */
static inline int net_pkt_write_le32(struct net_pkt *pkt, uint32_t data)
{
	uint32_t data_le32 = sys_cpu_to_le32(data);

	return net_pkt_write(pkt, &data_le32, sizeof(uint32_t));
}

/* Write uint16_t little endian data into a net_pkt. */
static inline int net_pkt_write_le16(struct net_pkt *pkt, uint16_t data)
{
	uint16_t data_le16 = sys_cpu_to_le16(data);

	return net_pkt_write(pkt, &data_le16, sizeof(uint16_t));
}

/**
 * @brief Get the amount of data which can be read from current cursor position
 *
 * @param pkt Network packet
 *
 * @return Amount of data which can be read from current pkt cursor
 */
size_t net_pkt_remaining_data(struct net_pkt *pkt);

/**
 * @brief Update the overall length of a packet
 *
 * @details Unlike net_pkt_pull() below, this does not take packet cursor
 *          into account. It's mainly a helper dedicated for ipv4 and ipv6
 *          input functions. It shrinks the overall length by given parameter.
 *
 * @param pkt    Network packet
 * @param length The new length of the packet
 *
 * @return 0 on success, negative errno code otherwise.
 */
int net_pkt_update_length(struct net_pkt *pkt, size_t length);

/**
 * @brief Remove data from the packet at current location
 *
 * @details net_pkt's cursor should be properly initialized and,
 *          eventually, properly positioned using net_pkt_skip/read/write.
 *          Note that net_pkt's cursor is reset by this function.
 *
 * @param pkt    Network packet
 * @param length Number of bytes to be removed
 *
 * @return 0 on success, negative errno code otherwise.
 */
int net_pkt_pull(struct net_pkt *pkt, size_t length);

/**
 * @brief Get the actual offset in the packet from its cursor
 *
 * @param pkt Network packet.
 *
 * @return a valid offset on success, 0 otherwise as there is nothing that
 *         can be done to evaluate the offset.
 */
uint16_t net_pkt_get_current_offset(struct net_pkt *pkt);

/**
 * @brief Check if a data size could fit contiguously
 *
 * @details net_pkt's cursor should be properly initialized and,
 *          if needed, positioned using net_pkt_skip.
 *
 * @param pkt  Network packet.
 * @param size The size to check for contiguity
 *
 * @return true if that is the case, false otherwise.
 */
bool net_pkt_is_contiguous(struct net_pkt *pkt, size_t size);

/**
 * Get the contiguous buffer space
 *
 * @param pkt Network packet
 *
 * @return The available contiguous buffer space in bytes starting from the
 *         current cursor position. 0 in case of an error.
 */
size_t net_pkt_get_contiguous_len(struct net_pkt *pkt);

struct net_pkt_data_access {
#if !defined(CONFIG_NET_HEADERS_ALWAYS_CONTIGUOUS)
	void *data;
#endif
	const size_t size;
};

#if defined(CONFIG_NET_HEADERS_ALWAYS_CONTIGUOUS)
#define NET_PKT_DATA_ACCESS_DEFINE(_name, _type)		\
	struct net_pkt_data_access _name = {			\
		.size = sizeof(_type),				\
	}

#define NET_PKT_DATA_ACCESS_CONTIGUOUS_DEFINE(_name, _type)	\
	NET_PKT_DATA_ACCESS_DEFINE(_name, _type)

#else
#define NET_PKT_DATA_ACCESS_DEFINE(_name, _type)		\
	_type _hdr_##_name;					\
	struct net_pkt_data_access _name = {			\
		.data = &_hdr_##_name,				\
		.size = sizeof(_type),				\
	}

#define NET_PKT_DATA_ACCESS_CONTIGUOUS_DEFINE(_name, _type)	\
	struct net_pkt_data_access _name = {			\
		.data = NULL,					\
		.size = sizeof(_type),				\
	}

#endif /* CONFIG_NET_HEADERS_ALWAYS_CONTIGUOUS */

/**
 * @brief Get data from a network packet in a contiguous way
 *
 * @details net_pkt's cursor should be properly initialized and,
 *          if needed, positioned using net_pkt_skip.
 *          Cursor position will be updated after the operation.
 *
 * @param pkt    The network packet from where to get the data.
 * @param access A pointer to a valid net_pkt_data_access describing the
 *        data to get in a contiguous way.
 *
 * @return a pointer to the requested contiguous data, NULL otherwise.
 */
void *net_pkt_get_data(struct net_pkt *pkt,
		       struct net_pkt_data_access *access);

/**
 * @brief Set contiguous data into a network packet
 *
 * @details net_pkt's cursor should be properly initialized and,
 *          if needed, positioned using net_pkt_skip.
 *          Cursor position will be updated after the operation.
 *
 * @param pkt    The network packet to where the data should be set.
 * @param access A pointer to a valid net_pkt_data_access describing the
 *        data to set.
 *
 * @return 0 on success, a negative errno otherwise.
 */
int net_pkt_set_data(struct net_pkt *pkt,
		     struct net_pkt_data_access *access);

/**
 * Acknowledge previously contiguous data taken from a network packet
 * Packet needs to be set to overwrite mode.
 */
static inline int net_pkt_acknowledge_data(struct net_pkt *pkt,
					   struct net_pkt_data_access *access)
{
	return net_pkt_skip(pkt, access->size);
}

/**
 * @}
 */

#ifdef __cplusplus
}
#endif

#endif /* ZEPHYR_INCLUDE_NET_NET_PKT_H_ */<|MERGE_RESOLUTION|>--- conflicted
+++ resolved
@@ -246,9 +246,6 @@
 	uint8_t ieee802154_lqi;  /* Link Quality Indicator */
 	uint8_t ieee802154_arb : 1; /* ACK Request Bit is set in the frame */
 	uint8_t ieee802154_ack_fpb : 1; /* Frame Pending Bit was set in the ACK */
-<<<<<<< HEAD
-	uint8_t ieee802154_frame_retry : 1; /* The frame is being retransmitted. */
-=======
 	uint8_t ieee802154_frame_secured : 1; /* Frame is authenticated and
 					       * encrypted according to its
 					       * Auxiliary Security Header
@@ -258,7 +255,6 @@
 					     * it requires further modifications,
 					     * e.g. Frame Counter injection.
 					     */
->>>>>>> f19ebe4b
 #if defined(CONFIG_IEEE802154_2015)
 	uint8_t ieee802154_fv2015 : 1; /* Frame version is IEEE 802.15.4-2015 */
 	uint8_t ieee802154_ack_seb : 1; /* Security Enabled Bit was set in the ACK */
@@ -1039,17 +1035,6 @@
 	pkt->ieee802154_ack_fpb = fpb;
 }
 
-<<<<<<< HEAD
-static inline bool net_pkt_ieee802154_frame_retry(struct net_pkt *pkt)
-{
-	return pkt->ieee802154_frame_retry;
-}
-
-static inline void net_pkt_set_ieee802154_frame_retry(struct net_pkt *pkt,
-						     bool frame_retry)
-{
-	pkt->ieee802154_frame_retry = frame_retry;
-=======
 static inline bool net_pkt_ieee802154_frame_secured(struct net_pkt *pkt)
 {
 	return pkt->ieee802154_frame_secured;
@@ -1070,7 +1055,6 @@
 						      bool rdy)
 {
 	pkt->ieee802154_mac_hdr_rdy = rdy;
->>>>>>> f19ebe4b
 }
 
 #if defined(CONFIG_IEEE802154_2015)
