--- conflicted
+++ resolved
@@ -272,14 +272,9 @@
 	radio_api->set_channel(radio_dev, sTransmitFrame.mChannel);
 	radio_api->set_txpower(radio_dev, tx_power);
 
-<<<<<<< HEAD
-	net_pkt_set_ieee802154_frame_retry(tx_pkt,
-					   sTransmitFrame.mInfo.mTxInfo.mIsARetx);
-=======
 	net_pkt_set_ieee802154_frame_secured(tx_pkt,
 					     sTransmitFrame.mInfo.mTxInfo.mIsSecurityProcessed);
 	net_pkt_set_ieee802154_mac_hdr_rdy(tx_pkt, sTransmitFrame.mInfo.mTxInfo.mIsHeaderUpdated);
->>>>>>> f19ebe4b
 
 	if ((radio_api->get_capabilities(radio_dev) & IEEE802154_HW_TXTIME) &&
 	    (sTransmitFrame.mInfo.mTxInfo.mTxDelay != 0)) {
@@ -1079,13 +1074,6 @@
 	/* Leave CSL Phase empty intentionally */
 	sys_put_le16(aCslPeriod, &ie_header[OT_IE_HEADER_SIZE + 2]);
 	config.ack_ie.data = ie_header;
-<<<<<<< HEAD
-	config.ack_ie.data_len = OT_IE_HEADER_SIZE + OT_CSL_IE_SIZE;
-	config.ack_ie.short_addr = aShortAddr;
-	config.ack_ie.ext_addr = aExtAddr->m8;
-	result = radio_api->configure(radio_dev, IEEE802154_CONFIG_ENH_ACK_HEADER_IE, &config);
-
-=======
 	config.ack_ie.short_addr = aShortAddr;
 	config.ack_ie.ext_addr = aExtAddr->m8;
 
@@ -1096,7 +1084,6 @@
 	}
 	result = radio_api->configure(radio_dev, IEEE802154_CONFIG_ENH_ACK_HEADER_IE, &config);
 
->>>>>>> f19ebe4b
 	config.csl_period = aCslPeriod;
 	result += radio_api->configure(radio_dev, IEEE802154_CONFIG_CSL_PERIOD, &config);
 
@@ -1212,101 +1199,6 @@
 	return ie_header_size + content_len;
 }
 
-<<<<<<< HEAD
-#if defined(CONFIG_OPENTHREAD_LINK_METRICS)
-/**
- * Header IE format - IEEE Std. 802.15.4-2015, 7.4.2.1 && 7.4.2.2
- *
- * +---------------------------------+----------------------+
- * | Length    | Element ID | Type=0 |      Vendor OUI      |
- * +-----------+------------+--------+----------------------+
- * |           Bytes: 0-1            |          2-4         |
- * +-----------+---------------------+----------------------+
- * | Bits: 0-6 |    7-14    |   15   | IE_VENDOR_THREAD_OUI |
- * +-----------+------------+--------+----------------------|
- *
- * Thread v1.2.1 Spec., 4.11.3.4.4.6
- * +---------------------------------+-------------------+------------------+
- * |                  Vendor Specific Information                           |
- * +---------------------------------+-------------------+------------------+
- * |                5                |         6         |   7 (optional)   |
- * +---------------------------------+-------------------+------------------+
- * | IE_VENDOR_THREAD_ACK_PROBING_ID | LINK_METRIC_TOKEN | LINK_METRIC_TOKEN|
- * |---------------------------------|-------------------|------------------|
- */
-static uint8_t set_vendor_ie_header_lm(bool lqi, bool link_margin, bool rssi, uint8_t *ie_header)
-{
-	/* Vendor-specific IE identifier */
-	const uint8_t ie_vendor_id = 0x00;
-	/* Thread Vendor-specific ACK Probing IE subtype ID */
-	const uint8_t ie_vendor_thread_ack_probing_id = 0x00;
-	/* Thread Vendor-specific IE OUI */
-	const uint32_t ie_vendor_thread_oui = 0xeab89b;
-	/* Thread Vendor-specific ACK Probing IE RSSI value placeholder */
-	const uint8_t ie_vendor_thread_rssi_token = 0x01;
-	/* Thread Vendor-specific ACK Probing IE Link margin value placeholder */
-	const uint8_t ie_vendor_thread_margin_token = 0x02;
-	/* Thread Vendor-specific ACK Probing IE LQI value placeholder */
-	const uint8_t ie_vendor_thread_lqi_token = 0x03;
-	const uint8_t ie_header_size = 2;
-	const uint8_t oui_size = 3;
-	const uint8_t sub_type = 1;
-	const uint8_t id_offset = 7;
-	const uint16_t id_mask = 0x00ff << id_offset;
-	const uint8_t type = 0x00;
-	const uint8_t type_offset = 7;
-	const uint8_t type_mask = 0x01 << type_offset;
-	const uint8_t length_mask = 0x7f;
-	uint8_t content_len;
-	uint16_t element_id = 0x0000;
-	uint8_t link_metrics_idx = 6;
-	uint8_t link_metrics_data_len = (uint8_t)lqi + (uint8_t)link_margin + (uint8_t)rssi;
-
-	__ASSERT(link_metrics_data_len <= 2, "Thread limits to 2 metrics at most");
-	__ASSERT(ie_header, "Invalid argument");
-
-	if (link_metrics_data_len == 0) {
-		return 0;
-	}
-
-	/* Set Element ID */
-	element_id = (((uint16_t)ie_vendor_id) << id_offset) & id_mask;
-	sys_put_le16(element_id, &ie_header[0]);
-
-	/* Set Length - number of octets in content field. */
-	content_len = oui_size + sub_type + link_metrics_data_len;
-	ie_header[0] = (ie_header[0] & ~length_mask) | (content_len & length_mask);
-
-	/* Set Type */
-	ie_header[1] = (ie_header[1] & ~type_mask) | (type & type_mask);
-
-	/* Set Vendor Oui */
-	sys_put_le24(ie_vendor_thread_oui, &ie_header[2]);
-
-	/* Set SubType */
-	ie_header[5] = ie_vendor_thread_ack_probing_id;
-
-	/* Set Link Metrics Tokens
-	 * TODO: Thread requires the order of requested metrics by the Link Metrics Initiator
-	 *       to be kept by the Link Metrics Subject in the ACKs.
-	 */
-	if (lqi) {
-		ie_header[link_metrics_idx++] = ie_vendor_thread_lqi_token;
-	}
-
-	if (link_margin) {
-		ie_header[link_metrics_idx++] = ie_vendor_thread_margin_token;
-	}
-
-	if (rssi) {
-		ie_header[link_metrics_idx++] = ie_vendor_thread_rssi_token;
-	}
-
-	return ie_header_size + content_len;
-}
-
-=======
->>>>>>> f19ebe4b
 otError otPlatRadioConfigureEnhAckProbing(otInstance *aInstance, otLinkMetrics aLinkMetrics,
 					  const otShortAddress aShortAddress,
 					  const otExtAddress *aExtAddress)
@@ -1329,9 +1221,5 @@
 
 	return result ? OT_ERROR_FAILED : OT_ERROR_NONE;
 }
-<<<<<<< HEAD
-#endif /* CONFIG_OPENTHREAD_LINK_METRICS */
-=======
-
-#endif /* CONFIG_OPENTHREAD_LINK_METRICS_SUBJECT */
->>>>>>> f19ebe4b
+
+#endif /* CONFIG_OPENTHREAD_LINK_METRICS_SUBJECT */