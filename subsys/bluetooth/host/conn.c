/* conn.c - Bluetooth connection handling */

/*
 * Copyright (c) 2015-2016 Intel Corporation
 *
 * SPDX-License-Identifier: Apache-2.0
 */

#include <zephyr.h>
#include <string.h>
#include <errno.h>
#include <stdbool.h>
#include <sys/atomic.h>
#include <sys/byteorder.h>
#include <sys/util.h>
#include <sys/slist.h>
#include <debug/stack.h>
#include <sys/__assert.h>

#include <bluetooth/hci.h>
#include <bluetooth/bluetooth.h>
#include <bluetooth/conn.h>
#include <drivers/bluetooth/hci_driver.h>
#include <bluetooth/att.h>

#define BT_DBG_ENABLED IS_ENABLED(CONFIG_BT_DEBUG_CONN)
#define LOG_MODULE_NAME bt_conn
#include "common/log.h"

#include "hci_core.h"
#include "id.h"
#include "adv.h"
#include "conn_internal.h"
#include "l2cap_internal.h"
#include "keys.h"
#include "smp.h"
#include "ssp.h"
#include "att_internal.h"
#include "gatt_internal.h"
#include "iso_internal.h"

struct tx_meta {
	struct bt_conn_tx *tx;
};

#define tx_data(buf) ((struct tx_meta *)net_buf_user_data(buf))
K_FIFO_DEFINE(free_tx);

/* Group Connected BT_CONN only in this */
#if defined(CONFIG_BT_CONN)
/* Peripheral timeout to initialize Connection Parameter Update procedure */
#define CONN_UPDATE_TIMEOUT  K_MSEC(CONFIG_BT_CONN_PARAM_UPDATE_TIMEOUT)

static void deferred_work(struct k_work *work);
static void tx_complete_work(struct k_work *work);
static void notify_connected(struct bt_conn *conn);

static struct bt_conn acl_conns[CONFIG_BT_MAX_CONN];
NET_BUF_POOL_DEFINE(acl_tx_pool, CONFIG_BT_L2CAP_TX_BUF_COUNT,
		    BT_L2CAP_BUF_SIZE(CONFIG_BT_L2CAP_TX_MTU),
		    sizeof(struct tx_meta), NULL);

#if CONFIG_BT_L2CAP_TX_FRAG_COUNT > 0
/* Dedicated pool for fragment buffers in case queued up TX buffers don't
 * fit the controllers buffer size. We can't use the acl_tx_pool for the
 * fragmentation, since it's possible that pool is empty and all buffers
 * are queued up in the TX queue. In such a situation, trying to allocate
 * another buffer from the acl_tx_pool would result in a deadlock.
 */
NET_BUF_POOL_FIXED_DEFINE(frag_pool, CONFIG_BT_L2CAP_TX_FRAG_COUNT,
			  BT_BUF_ACL_SIZE(CONFIG_BT_BUF_ACL_TX_SIZE), NULL);

#endif /* CONFIG_BT_L2CAP_TX_FRAG_COUNT > 0 */

#if defined(CONFIG_BT_SMP) || defined(CONFIG_BT_BREDR)
const struct bt_conn_auth_cb *bt_auth;
#endif /* CONFIG_BT_SMP || CONFIG_BT_BREDR */

static struct bt_conn_cb *callback_list;

static struct bt_conn_tx conn_tx[CONFIG_BT_CONN_TX_MAX];

#if defined(CONFIG_BT_BREDR)
static int bt_hci_connect_br_cancel(struct bt_conn *conn);

static struct bt_conn sco_conns[CONFIG_BT_MAX_SCO_CONN];
#endif /* CONFIG_BT_BREDR */
#endif /* CONFIG_BT_CONN */

struct k_sem *bt_conn_get_pkts(struct bt_conn *conn)
{
#if defined(CONFIG_BT_BREDR)
	if (conn->type == BT_CONN_TYPE_BR || !bt_dev.le.acl_mtu) {
		return &bt_dev.br.pkts;
	}
#endif /* CONFIG_BT_BREDR */
#if defined(CONFIG_BT_ISO)
	if (conn->type == BT_CONN_TYPE_ISO || bt_dev.le.iso_mtu) {
		if (bt_dev.le.iso_pkts.limit) {
			return &bt_dev.le.iso_pkts;
		}
	}
#endif /* CONFIG_BT_ISO */
#if defined(CONFIG_BT_CONN)
	return &bt_dev.le.acl_pkts;
#else
	return NULL;
#endif /* CONFIG_BT_CONN */
}

static inline const char *state2str(bt_conn_state_t state)
{
	switch (state) {
	case BT_CONN_DISCONNECTED:
		return "disconnected";
	case BT_CONN_DISCONNECT_COMPLETE:
		return "disconnect-complete";
	case BT_CONN_CONNECT_SCAN:
		return "connect-scan";
	case BT_CONN_CONNECT_DIR_ADV:
		return "connect-dir-adv";
	case BT_CONN_CONNECT_ADV:
		return "connect-adv";
	case BT_CONN_CONNECT_AUTO:
		return "connect-auto";
	case BT_CONN_CONNECT:
		return "connect";
	case BT_CONN_CONNECTED:
		return "connected";
	case BT_CONN_DISCONNECT:
		return "disconnect";
	default:
		return "(unknown)";
	}
}

static void tx_free(struct bt_conn_tx *tx)
{
	tx->cb = NULL;
	tx->user_data = NULL;
	tx->pending_no_cb = 0U;
	k_fifo_put(&free_tx, tx);
}

static void tx_notify(struct bt_conn *conn)
{
	BT_DBG("conn %p", conn);

	while (1) {
		struct bt_conn_tx *tx;
		unsigned int key;
		bt_conn_tx_cb_t cb;
		void *user_data;

		key = irq_lock();
		if (sys_slist_is_empty(&conn->tx_complete)) {
			irq_unlock(key);
			break;
		}

		tx = (void *)sys_slist_get_not_empty(&conn->tx_complete);
		irq_unlock(key);

		BT_DBG("tx %p cb %p user_data %p", tx, tx->cb, tx->user_data);

		/* Copy over the params */
		cb = tx->cb;
		user_data = tx->user_data;

		/* Free up TX notify since there may be user waiting */
		tx_free(tx);

		/* Run the callback, at this point it should be safe to
		 * allocate new buffers since the TX should have been
		 * unblocked by tx_free.
		 */
		cb(conn, user_data);
	}
}

struct bt_conn *bt_conn_new(struct bt_conn *conns, size_t size)
{
	struct bt_conn *conn = NULL;
	int i;

	for (i = 0; i < size; i++) {
		if (atomic_cas(&conns[i].ref, 0, 1)) {
			conn = &conns[i];
			break;
		}
	}

	if (!conn) {
		return NULL;
	}

	(void)memset(conn, 0, offsetof(struct bt_conn, ref));

#if defined(CONFIG_BT_CONN)
	k_work_init_delayable(&conn->deferred_work, deferred_work);
	k_work_init(&conn->tx_complete_work, tx_complete_work);
#endif /* CONFIG_BT_CONN */

	return conn;
}

void bt_conn_reset_rx_state(struct bt_conn *conn)
{
	if (!conn->rx) {
		return;
	}

	net_buf_unref(conn->rx);
	conn->rx = NULL;
}

static void bt_acl_recv(struct bt_conn *conn, struct net_buf *buf,
			uint8_t flags)
{
	uint16_t acl_total_len;

	/* Check packet boundary flags */
	switch (flags) {
	case BT_ACL_START:
		if (conn->rx) {
			BT_ERR("Unexpected first L2CAP frame");
			bt_conn_reset_rx_state(conn);
		}

		BT_DBG("First, len %u final %u", buf->len,
		       (buf->len < sizeof(uint16_t)) ?
		       0 : sys_get_le16(buf->data));

		conn->rx = buf;
		break;
	case BT_ACL_CONT:
		if (!conn->rx) {
			BT_ERR("Unexpected L2CAP continuation");
			bt_conn_reset_rx_state(conn);
			net_buf_unref(buf);
			return;
		}

		if (!buf->len) {
			BT_DBG("Empty ACL_CONT");
			net_buf_unref(buf);
			return;
		}

		if (buf->len > net_buf_tailroom(conn->rx)) {
			BT_ERR("Not enough buffer space for L2CAP data");
			bt_conn_reset_rx_state(conn);
			net_buf_unref(buf);
			return;
		}

		net_buf_add_mem(conn->rx, buf->data, buf->len);
		net_buf_unref(buf);
		break;
	default:
		/* BT_ACL_START_NO_FLUSH and BT_ACL_COMPLETE are not allowed on
		 * LE-U from Controller to Host.
		 * Only BT_ACL_POINT_TO_POINT is supported.
		 */
		BT_ERR("Unexpected ACL flags (0x%02x)", flags);
		bt_conn_reset_rx_state(conn);
		net_buf_unref(buf);
		return;
	}

	if (conn->rx->len < sizeof(uint16_t)) {
		/* Still not enough data received to retrieve the L2CAP header
		 * length field.
		 */
		return;
	}

	acl_total_len = sys_get_le16(conn->rx->data) + sizeof(struct bt_l2cap_hdr);

	if (conn->rx->len < acl_total_len) {
		/* L2CAP frame not complete. */
		return;
	}

	if (conn->rx->len > acl_total_len) {
		BT_ERR("ACL len mismatch (%u > %u)",
		       conn->rx->len, acl_total_len);
		bt_conn_reset_rx_state(conn);
		return;
	}

	/* L2CAP frame complete. */
	buf = conn->rx;
	conn->rx = NULL;

	BT_DBG("Successfully parsed %u byte L2CAP packet", buf->len);
	bt_l2cap_recv(conn, buf);
}

void bt_conn_recv(struct bt_conn *conn, struct net_buf *buf, uint8_t flags)
{
	/* Make sure we notify any pending TX callbacks before processing
	 * new data for this connection.
	 */
	tx_notify(conn);

	BT_DBG("handle %u len %u flags %02x", conn->handle, buf->len, flags);

	if (IS_ENABLED(CONFIG_BT_ISO) &&
	    conn->type == BT_CONN_TYPE_ISO) {
		bt_iso_recv(conn, buf, flags);
		return;
	} else if (IS_ENABLED(CONFIG_BT_CONN)) {
		bt_acl_recv(conn, buf, flags);
	} else {
		__ASSERT(false, "Invalid connection type %u", conn->type);
	}
}

static struct bt_conn_tx *conn_tx_alloc(void)
{
	/* The TX context always get freed in the system workqueue,
	 * so if we're in the same workqueue but there are no immediate
	 * contexts available, there's no chance we'll get one by waiting.
	 */
	if (k_current_get() == &k_sys_work_q.thread) {
		return k_fifo_get(&free_tx, K_NO_WAIT);
	}

	if (IS_ENABLED(CONFIG_BT_DEBUG_CONN)) {
		struct bt_conn_tx *tx = k_fifo_get(&free_tx, K_NO_WAIT);

		if (tx) {
			return tx;
		}

		BT_WARN("Unable to get an immediate free conn_tx");
	}

	return k_fifo_get(&free_tx, K_FOREVER);
}

int bt_conn_send_cb(struct bt_conn *conn, struct net_buf *buf,
		    bt_conn_tx_cb_t cb, void *user_data)
{
	struct bt_conn_tx *tx;

	BT_DBG("conn handle %u buf len %u cb %p user_data %p", conn->handle,
	       buf->len, cb, user_data);

	if (conn->state != BT_CONN_CONNECTED) {
		BT_ERR("not connected!");
		return -ENOTCONN;
	}

	if (cb) {
		tx = conn_tx_alloc();
		if (!tx) {
			BT_ERR("Unable to allocate TX context");
			return -ENOBUFS;
		}

		/* Verify that we're still connected after blocking */
		if (conn->state != BT_CONN_CONNECTED) {
			BT_WARN("Disconnected while allocating context");
			tx_free(tx);
			return -ENOTCONN;
		}

		tx->cb = cb;
		tx->user_data = user_data;
		tx->pending_no_cb = 0U;

		tx_data(buf)->tx = tx;
	} else {
		tx_data(buf)->tx = NULL;
	}

	net_buf_put(&conn->tx_queue, buf);
	return 0;
}

enum {
	FRAG_START,
	FRAG_CONT,
	FRAG_SINGLE,
	FRAG_END
};

static int send_acl(struct bt_conn *conn, struct net_buf *buf, uint8_t flags)
{
	struct bt_hci_acl_hdr *hdr;

	switch (flags) {
	case FRAG_START:
	case FRAG_SINGLE:
		flags = BT_ACL_START_NO_FLUSH;
		break;
	case FRAG_CONT:
	case FRAG_END:
		flags = BT_ACL_CONT;
		break;
	default:
		return -EINVAL;
	}

	hdr = net_buf_push(buf, sizeof(*hdr));
	hdr->handle = sys_cpu_to_le16(bt_acl_handle_pack(conn->handle, flags));
	hdr->len = sys_cpu_to_le16(buf->len - sizeof(*hdr));

	bt_buf_set_type(buf, BT_BUF_ACL_OUT);

	return bt_send(buf);
}

static int send_iso(struct bt_conn *conn, struct net_buf *buf, uint8_t flags)
{
	struct bt_hci_iso_hdr *hdr;

	switch (flags) {
	case FRAG_START:
		flags = BT_ISO_START;
		break;
	case FRAG_CONT:
		flags = BT_ISO_CONT;
		break;
	case FRAG_SINGLE:
		flags = BT_ISO_SINGLE;
		break;
	case FRAG_END:
		flags = BT_ISO_END;
		break;
	default:
		return -EINVAL;
	}

	hdr = net_buf_push(buf, sizeof(*hdr));
	hdr->handle = sys_cpu_to_le16(bt_iso_handle_pack(conn->handle, flags,
							 0));
	hdr->len = sys_cpu_to_le16(buf->len - sizeof(*hdr));

	bt_buf_set_type(buf, BT_BUF_ISO_OUT);

	return bt_send(buf);
}

static bool send_frag(struct bt_conn *conn, struct net_buf *buf, uint8_t flags,
		      bool always_consume)
{
	struct bt_conn_tx *tx = tx_data(buf)->tx;
	uint32_t *pending_no_cb;
	unsigned int key;
	int err = 0;

	BT_DBG("conn %p buf %p len %u flags 0x%02x", conn, buf, buf->len,
	       flags);

	/* Wait until the controller can accept ACL packets */
	k_sem_take(bt_conn_get_pkts(conn), K_FOREVER);

	/* Check for disconnection while waiting for pkts_sem */
	if (conn->state != BT_CONN_CONNECTED) {
		goto fail;
	}

	/* Add to pending, it must be done before bt_buf_set_type */
	key = irq_lock();
	if (tx) {
		sys_slist_append(&conn->tx_pending, &tx->node);
	} else {
		struct bt_conn_tx *tail_tx;

		tail_tx = (void *)sys_slist_peek_tail(&conn->tx_pending);
		if (tail_tx) {
			pending_no_cb = &tail_tx->pending_no_cb;
		} else {
			pending_no_cb = &conn->pending_no_cb;
		}

		(*pending_no_cb)++;
	}
	irq_unlock(key);

	if (IS_ENABLED(CONFIG_BT_ISO) && conn->type == BT_CONN_TYPE_ISO) {
		err = send_iso(conn, buf, flags);
	} else if (IS_ENABLED(CONFIG_BT_CONN)) {
		err = send_acl(conn, buf, flags);
	} else {
		__ASSERT(false, "Invalid connection type %u", conn->type);
	}

	if (err) {
		BT_ERR("Unable to send to driver (err %d)", err);
		key = irq_lock();
		/* Roll back the pending TX info */
		if (tx) {
			sys_slist_find_and_remove(&conn->tx_pending, &tx->node);
		} else {
			__ASSERT_NO_MSG(*pending_no_cb > 0);
			(*pending_no_cb)--;
		}
		irq_unlock(key);
		goto fail;
	}

	return true;

fail:
	k_sem_give(bt_conn_get_pkts(conn));
	if (tx) {
		tx_free(tx);
	}

	if (always_consume) {
		net_buf_unref(buf);
	}
	return false;
}

static inline uint16_t conn_mtu(struct bt_conn *conn)
{
#if defined(CONFIG_BT_BREDR)
	if (conn->type == BT_CONN_TYPE_BR || !bt_dev.le.acl_mtu) {
		return bt_dev.br.mtu;
	}
#endif /* CONFIG_BT_BREDR */
#if defined(CONFIG_BT_ISO)
	if (conn->type == BT_CONN_TYPE_ISO && bt_dev.le.iso_mtu) {
		return bt_dev.le.iso_mtu;
	}
#endif /* CONFIG_BT_ISO */
#if defined(CONFIG_BT_CONN)
	return bt_dev.le.acl_mtu;
#else
	return 0;
#endif /* CONFIG_BT_CONN */
}

static struct net_buf *create_frag(struct bt_conn *conn, struct net_buf *buf)
{
	struct net_buf *frag;
	uint16_t frag_len;

	switch (conn->type) {
#if defined(CONFIG_BT_ISO)
	case BT_CONN_TYPE_ISO:
		frag = bt_iso_create_frag(0);
		break;
#endif
	default:
		frag = bt_conn_create_frag(0);
	}

	if (conn->state != BT_CONN_CONNECTED) {
		net_buf_unref(frag);
		return NULL;
	}

	/* Fragments never have a TX completion callback */
	tx_data(frag)->tx = NULL;

	frag_len = MIN(conn_mtu(conn), net_buf_tailroom(frag));

	net_buf_add_mem(frag, buf->data, frag_len);
	net_buf_pull(buf, frag_len);

	return frag;
}

static bool send_buf(struct bt_conn *conn, struct net_buf *buf)
{
	struct net_buf *frag;

	BT_DBG("conn %p buf %p len %u", conn, buf, buf->len);

	/* Send directly if the packet fits the ACL MTU */
	if (buf->len <= conn_mtu(conn)) {
		return send_frag(conn, buf, FRAG_SINGLE, false);
	}

	/* Create & enqueue first fragment */
	frag = create_frag(conn, buf);
	if (!frag) {
		return false;
	}

	if (!send_frag(conn, frag, FRAG_START, true)) {
		return false;
	}

	/*
	 * Send the fragments. For the last one simply use the original
	 * buffer (which works since we've used net_buf_pull on it.
	 */
	while (buf->len > conn_mtu(conn)) {
		frag = create_frag(conn, buf);
		if (!frag) {
			return false;
		}

		if (!send_frag(conn, frag, FRAG_CONT, true)) {
			return false;
		}
	}

	return send_frag(conn, buf, FRAG_END, false);
}

static struct k_poll_signal conn_change =
		K_POLL_SIGNAL_INITIALIZER(conn_change);

static void conn_cleanup(struct bt_conn *conn)
{
	struct net_buf *buf;

	/* Give back any allocated buffers */
	while ((buf = net_buf_get(&conn->tx_queue, K_NO_WAIT))) {
		if (tx_data(buf)->tx) {
			tx_free(tx_data(buf)->tx);
		}

		net_buf_unref(buf);
	}

	__ASSERT(sys_slist_is_empty(&conn->tx_pending), "Pending TX packets");
	__ASSERT_NO_MSG(conn->pending_no_cb == 0);

	bt_conn_reset_rx_state(conn);

	k_work_reschedule(&conn->deferred_work, K_NO_WAIT);
}

static int conn_prepare_events(struct bt_conn *conn,
			       struct k_poll_event *events)
{
	if (!atomic_get(&conn->ref)) {
		return -ENOTCONN;
	}

	if (conn->state == BT_CONN_DISCONNECTED &&
	    atomic_test_and_clear_bit(conn->flags, BT_CONN_CLEANUP)) {
		conn_cleanup(conn);
		return -ENOTCONN;
	}

	if (conn->state != BT_CONN_CONNECTED) {
		return -ENOTCONN;
	}

	BT_DBG("Adding conn %p to poll list", conn);

	k_poll_event_init(&events[0],
			K_POLL_TYPE_FIFO_DATA_AVAILABLE,
			K_POLL_MODE_NOTIFY_ONLY,
			&conn->tx_queue);
	events[0].tag = BT_EVENT_CONN_TX_QUEUE;

	return 0;
}

int bt_conn_prepare_events(struct k_poll_event events[])
{
	int i, ev_count = 0;
	struct bt_conn *conn;

	BT_DBG("");

	conn_change.signaled = 0U;
	k_poll_event_init(&events[ev_count++], K_POLL_TYPE_SIGNAL,
			  K_POLL_MODE_NOTIFY_ONLY, &conn_change);

#if defined(CONFIG_BT_CONN)
	for (i = 0; i < ARRAY_SIZE(acl_conns); i++) {
		conn = &acl_conns[i];

		if (!conn_prepare_events(conn, &events[ev_count])) {
			ev_count++;
		}
	}
#endif /* CONFIG_BT_CONN */

#if defined(CONFIG_BT_ISO)
	for (i = 0; i < ARRAY_SIZE(iso_conns); i++) {
		conn = &iso_conns[i];

		if (!conn_prepare_events(conn, &events[ev_count])) {
			ev_count++;
		}
	}
#endif

	return ev_count;
}

void bt_conn_process_tx(struct bt_conn *conn)
{
	struct net_buf *buf;

	BT_DBG("conn %p", conn);

	if (conn->state == BT_CONN_DISCONNECTED &&
	    atomic_test_and_clear_bit(conn->flags, BT_CONN_CLEANUP)) {
		BT_DBG("handle %u disconnected - cleaning up", conn->handle);
		conn_cleanup(conn);
		return;
	}

	/* Get next ACL packet for connection */
	buf = net_buf_get(&conn->tx_queue, K_NO_WAIT);
	BT_ASSERT(buf);
	if (!send_buf(conn, buf)) {
		net_buf_unref(buf);
	}
}

static void process_unack_tx(struct bt_conn *conn)
{
	/* Return any unacknowledged packets */
	while (1) {
		struct bt_conn_tx *tx;
		sys_snode_t *node;
		unsigned int key;

		key = irq_lock();

		if (conn->pending_no_cb) {
			conn->pending_no_cb--;
			irq_unlock(key);
			k_sem_give(bt_conn_get_pkts(conn));
			continue;
		}

		node = sys_slist_get(&conn->tx_pending);
		irq_unlock(key);

		if (!node) {
			break;
		}

		tx = CONTAINER_OF(node, struct bt_conn_tx, node);

		key = irq_lock();
		conn->pending_no_cb = tx->pending_no_cb;
		tx->pending_no_cb = 0U;
		irq_unlock(key);

		tx_free(tx);

		k_sem_give(bt_conn_get_pkts(conn));
	}
}

struct bt_conn *conn_lookup_handle(struct bt_conn *conns, size_t size,
				   uint16_t handle)
{
	int i;

	for (i = 0; i < size; i++) {
		struct bt_conn *conn = bt_conn_ref(&conns[i]);

		if (!conn) {
			continue;
		}

		/* We only care about connections with a valid handle */
		if (!bt_conn_is_handle_valid(conn)) {
			bt_conn_unref(conn);
			continue;
		}

		if (conn->handle != handle) {
			bt_conn_unref(conn);
			continue;
		}

		return conn;
	}

	return NULL;
}

void bt_conn_set_state(struct bt_conn *conn, bt_conn_state_t state)
{
	bt_conn_state_t old_state;

	BT_DBG("%s -> %s", state2str(conn->state), state2str(state));

	if (conn->state == state) {
		BT_WARN("no transition %s", state2str(state));
		return;
	}

	old_state = conn->state;
	conn->state = state;

	/* Actions needed for exiting the old state */
	switch (old_state) {
	case BT_CONN_DISCONNECTED:
		/* Take a reference for the first state transition after
		 * bt_conn_add_le() and keep it until reaching DISCONNECTED
		 * again.
		 */
		if (conn->type != BT_CONN_TYPE_ISO) {
			bt_conn_ref(conn);
		}
		break;
	case BT_CONN_CONNECT:
		if (IS_ENABLED(CONFIG_BT_CENTRAL) &&
		    conn->type == BT_CONN_TYPE_LE) {
			k_work_cancel_delayable(&conn->deferred_work);
		}
		break;
	default:
		break;
	}

	/* Actions needed for entering the new state */
	switch (conn->state) {
	case BT_CONN_CONNECTED:
		if (conn->type == BT_CONN_TYPE_SCO) {
			/* TODO: Notify sco connected */
			break;
		}
		k_fifo_init(&conn->tx_queue);
		k_poll_signal_raise(&conn_change, 0);

		if (IS_ENABLED(CONFIG_BT_ISO) &&
		    conn->type == BT_CONN_TYPE_ISO) {
			bt_iso_connected(conn);
			break;
		}

#if defined(CONFIG_BT_CONN)
		sys_slist_init(&conn->channels);

		if (IS_ENABLED(CONFIG_BT_PERIPHERAL) &&
		    conn->role == BT_CONN_ROLE_SLAVE) {
			k_work_schedule(&conn->deferred_work,
					CONN_UPDATE_TIMEOUT);
		}
#endif /* CONFIG_BT_CONN */

		break;
	case BT_CONN_DISCONNECTED:
		if (conn->type == BT_CONN_TYPE_ISO) {
			break;
		}

#if defined(CONFIG_BT_CONN)
		if (conn->type == BT_CONN_TYPE_SCO) {
			/* TODO: Notify sco disconnected */
			bt_conn_unref(conn);
			break;
		}

		/* Notify disconnection and queue a dummy buffer to wake
		 * up and stop the tx thread for states where it was
		 * running.
		 */
		switch (old_state) {
		case BT_CONN_DISCONNECT_COMPLETE:
			tx_notify(conn);

			/* Cancel Connection Update if it is pending */
			if (conn->type == BT_CONN_TYPE_LE) {
				k_work_cancel_delayable(&conn->deferred_work);
			}

			atomic_set_bit(conn->flags, BT_CONN_CLEANUP);
			k_poll_signal_raise(&conn_change, 0);
			/* The last ref will be dropped during cleanup */
			break;
		case BT_CONN_CONNECT:
			/* LE Create Connection command failed. This might be
			 * directly from the API, don't notify application in
			 * this case.
			 */
			if (conn->err) {
				notify_connected(conn);
			}

			bt_conn_unref(conn);
			break;
		case BT_CONN_CONNECT_SCAN:
			/* this indicate LE Create Connection with peer address
			 * has been stopped. This could either be triggered by
			 * the application through bt_conn_disconnect or by
			 * timeout set by bt_conn_le_create_param.timeout.
			 */
			if (conn->err) {
				notify_connected(conn);
			}

			bt_conn_unref(conn);
			break;
		case BT_CONN_CONNECT_DIR_ADV:
			/* this indicate Directed advertising stopped */
			if (conn->err) {
				notify_connected(conn);
			}

			bt_conn_unref(conn);
			break;
		case BT_CONN_CONNECT_AUTO:
			/* this indicates LE Create Connection with filter
			 * policy has been stopped. This can only be triggered
			 * by the application, so don't notify.
			 */
			bt_conn_unref(conn);
			break;
		case BT_CONN_CONNECT_ADV:
			/* This can only happen when application stops the
			 * advertiser, conn->err is never set in this case.
			 */
			bt_conn_unref(conn);
			break;
		case BT_CONN_CONNECTED:
		case BT_CONN_DISCONNECT:
		case BT_CONN_DISCONNECTED:
			/* Cannot happen. */
			BT_WARN("Invalid (%u) old state", state);
			break;
		}
		break;
#endif /* CONFIG_BT_CONN */
	case BT_CONN_CONNECT_AUTO:
		break;
	case BT_CONN_CONNECT_ADV:
		break;
	case BT_CONN_CONNECT_SCAN:
		break;
	case BT_CONN_CONNECT_DIR_ADV:
		break;
	case BT_CONN_CONNECT:
		if (conn->type == BT_CONN_TYPE_SCO) {
			break;
		}
		/*
		 * Timer is needed only for LE. For other link types controller
		 * will handle connection timeout.
		 */
		if (IS_ENABLED(CONFIG_BT_CENTRAL) &&
		    conn->type == BT_CONN_TYPE_LE) {
			k_work_schedule(&conn->deferred_work,
					K_MSEC(10 * bt_dev.create_param.timeout));
		}

		break;
	case BT_CONN_DISCONNECT:
		break;
	case BT_CONN_DISCONNECT_COMPLETE:
		process_unack_tx(conn);
		break;
	default:
		BT_WARN("no valid (%u) state was set", state);

		break;
	}
}

struct bt_conn *bt_conn_lookup_handle(uint16_t handle)
{
	struct bt_conn *conn;

#if defined(CONFIG_BT_CONN)
	conn = conn_lookup_handle(acl_conns, ARRAY_SIZE(acl_conns), handle);
	if (conn) {
		return conn;
	}
#endif /* CONFIG_BT_CONN */

#if defined(CONFIG_BT_ISO)
	conn = conn_lookup_handle(iso_conns, ARRAY_SIZE(iso_conns), handle);
	if (conn) {
		return conn;
	}
#endif

 #if defined(CONFIG_BT_BREDR)
	conn = conn_lookup_handle(sco_conns, ARRAY_SIZE(sco_conns), handle);
	if (conn) {
		return conn;
	}
#endif

	return NULL;
}

void bt_conn_foreach(int type, void (*func)(struct bt_conn *conn, void *data),
		     void *data)
{
	int i;

#if defined(CONFIG_BT_CONN)
	for (i = 0; i < ARRAY_SIZE(acl_conns); i++) {
		struct bt_conn *conn = bt_conn_ref(&acl_conns[i]);

		if (!conn) {
			continue;
		}

		if (!(conn->type & type)) {
			bt_conn_unref(conn);
			continue;
		}

		func(conn, data);
		bt_conn_unref(conn);
	}
#if defined(CONFIG_BT_BREDR)
	if (type & BT_CONN_TYPE_SCO) {
		for (i = 0; i < ARRAY_SIZE(sco_conns); i++) {
			struct bt_conn *conn = bt_conn_ref(&sco_conns[i]);

			if (!conn) {
				continue;
			}

			func(conn, data);
			bt_conn_unref(conn);
		}
	}
#endif /* defined(CONFIG_BT_BREDR) */
#endif /* CONFIG_BT_CONN */

#if defined(CONFIG_BT_ISO)
	if (type & BT_CONN_TYPE_ISO) {
		for (i = 0; i < ARRAY_SIZE(iso_conns); i++) {
			struct bt_conn *conn = bt_conn_ref(&iso_conns[i]);

			if (!conn) {
				continue;
			}

			func(conn, data);
			bt_conn_unref(conn);
		}
	}
#endif /* defined(CONFIG_BT_ISO) */
}

struct bt_conn *bt_conn_ref(struct bt_conn *conn)
{
	atomic_val_t old;

	/* Reference counter must be checked to avoid incrementing ref from
	 * zero, then we should return NULL instead.
	 * Loop on clear-and-set in case someone has modified the reference
	 * count since the read, and start over again when that happens.
	 */
	do {
		old = atomic_get(&conn->ref);

		if (!old) {
			return NULL;
		}
	} while (!atomic_cas(&conn->ref, old, old + 1));

	BT_DBG("handle %u ref %u -> %u", conn->handle, old, old + 1);

	return conn;
}

void bt_conn_unref(struct bt_conn *conn)
{
	atomic_val_t old;

	/* Cleanup ISO before releasing the last reference to prevent other
	 * threads reallocating the same connection while cleanup is ongoing.
	 */
	if (IS_ENABLED(CONFIG_BT_ISO_UNICAST) &&
	    conn->type == BT_CONN_TYPE_ISO &&
	    atomic_get(&conn->ref) == 1) {
		bt_iso_cleanup(conn);
	}

	old = atomic_dec(&conn->ref);

	BT_DBG("handle %u ref %u -> %u", conn->handle, old,
	       atomic_get(&conn->ref));

	__ASSERT(old > 0, "Conn reference counter is 0");

	if (IS_ENABLED(CONFIG_BT_PERIPHERAL) && conn->type == BT_CONN_TYPE_LE &&
	    atomic_get(&conn->ref) == 0) {
		bt_le_adv_resume();
	}
}

uint8_t bt_conn_index(struct bt_conn *conn)
{
	ptrdiff_t index = 0;

	switch (conn->type) {
#if defined(CONFIG_BT_ISO)
	case BT_CONN_TYPE_ISO:
		index = conn - iso_conns;
		__ASSERT(index >= 0 && index < ARRAY_SIZE(iso_conns),
			"Invalid bt_conn pointer");
		break;
#endif
#if defined(CONFIG_BT_BREDR)
	case BT_CONN_TYPE_SCO:
		index = conn - sco_conns;
		__ASSERT(index >= 0 && index < ARRAY_SIZE(sco_conns),
			"Invalid bt_conn pointer");
		break;
#endif
	default:
#if defined(CONFIG_BT_CONN)
		index = conn - acl_conns;
		__ASSERT(index >= 0 && index < ARRAY_SIZE(acl_conns),
			 "Invalid bt_conn pointer");
#else
		__ASSERT(false, "Invalid connection type %u", conn->type);
#endif /* CONFIG_BT_CONN */
		break;
	}

	return (uint8_t)index;
}

/* Group Connected BT_CONN only in this */
#if defined(CONFIG_BT_CONN)

void bt_conn_connected(struct bt_conn *conn)
{
	bt_l2cap_connected(conn);
	notify_connected(conn);
}

static int conn_disconnect(struct bt_conn *conn, uint8_t reason)
{
	int err;

	err = bt_hci_disconnect(conn->handle, reason);
	if (err) {
		return err;
	}

	if (conn->state == BT_CONN_CONNECTED) {
		bt_conn_set_state(conn, BT_CONN_DISCONNECT);
	}

	return 0;
}

int bt_conn_disconnect(struct bt_conn *conn, uint8_t reason)
{
	/* Disconnection is initiated by us, so auto connection shall
	 * be disabled. Otherwise the passive scan would be enabled
	 * and we could send LE Create Connection as soon as the remote
	 * starts advertising.
	 */
#if !defined(CONFIG_BT_WHITELIST)
	if (IS_ENABLED(CONFIG_BT_CENTRAL) &&
	    conn->type == BT_CONN_TYPE_LE) {
		bt_le_set_auto_conn(&conn->le.dst, NULL);
	}
#endif /* !defined(CONFIG_BT_WHITELIST) */

	switch (conn->state) {
	case BT_CONN_CONNECT_SCAN:
		conn->err = reason;
		bt_conn_set_state(conn, BT_CONN_DISCONNECTED);
		if (IS_ENABLED(CONFIG_BT_CENTRAL)) {
			bt_le_scan_update(false);
		}
		return 0;
	case BT_CONN_CONNECT:
#if defined(CONFIG_BT_BREDR)
		if (conn->type == BT_CONN_TYPE_BR) {
			return bt_hci_connect_br_cancel(conn);
		}
#endif /* CONFIG_BT_BREDR */

		if (IS_ENABLED(CONFIG_BT_CENTRAL)) {
			k_work_cancel_delayable(&conn->deferred_work);
			return bt_le_create_conn_cancel();
		}

		return 0;
	case BT_CONN_CONNECTED:
		return conn_disconnect(conn, reason);
	case BT_CONN_DISCONNECT:
		return 0;
	case BT_CONN_DISCONNECTED:
	default:
		return -ENOTCONN;
	}
}

static void notify_connected(struct bt_conn *conn)
{
	struct bt_conn_cb *cb;

	for (cb = callback_list; cb; cb = cb->_next) {
		if (cb->connected) {
			cb->connected(conn, conn->err);
		}
	}

	if (!conn->err) {
		bt_gatt_connected(conn);
	}
}

static void notify_disconnected(struct bt_conn *conn)
{
	struct bt_conn_cb *cb;

	for (cb = callback_list; cb; cb = cb->_next) {
		if (cb->disconnected) {
			cb->disconnected(conn, conn->err);
		}
	}
}

#if defined(CONFIG_BT_REMOTE_INFO)
void notify_remote_info(struct bt_conn *conn)
{
	struct bt_conn_remote_info remote_info;
	struct bt_conn_cb *cb;
	int err;

	err = bt_conn_get_remote_info(conn, &remote_info);
	if (err) {
		BT_DBG("Notify remote info failed %d", err);
		return;
	}

	for (cb = callback_list; cb; cb = cb->_next) {
		if (cb->remote_info_available) {
			cb->remote_info_available(conn, &remote_info);
		}
	}
}
#endif /* defined(CONFIG_BT_REMOTE_INFO) */

void notify_le_param_updated(struct bt_conn *conn)
{
	struct bt_conn_cb *cb;

	/* If new connection parameters meet requirement of pending
	 * parameters don't send slave conn param request anymore on timeout
	 */
	if (atomic_test_bit(conn->flags, BT_CONN_SLAVE_PARAM_SET) &&
	    conn->le.interval >= conn->le.interval_min &&
	    conn->le.interval <= conn->le.interval_max &&
	    conn->le.latency == conn->le.pending_latency &&
	    conn->le.timeout == conn->le.pending_timeout) {
		atomic_clear_bit(conn->flags, BT_CONN_SLAVE_PARAM_SET);
	}

	for (cb = callback_list; cb; cb = cb->_next) {
		if (cb->le_param_updated) {
			cb->le_param_updated(conn, conn->le.interval,
					     conn->le.latency,
					     conn->le.timeout);
		}
	}
}

#if defined(CONFIG_BT_USER_DATA_LEN_UPDATE)
void notify_le_data_len_updated(struct bt_conn *conn)
{
	struct bt_conn_cb *cb;

	for (cb = callback_list; cb; cb = cb->_next) {
		if (cb->le_data_len_updated) {
			cb->le_data_len_updated(conn, &conn->le.data_len);
		}
	}
}
#endif

#if defined(CONFIG_BT_USER_PHY_UPDATE)
void notify_le_phy_updated(struct bt_conn *conn)
{
	struct bt_conn_cb *cb;

	for (cb = callback_list; cb; cb = cb->_next) {
		if (cb->le_phy_updated) {
			cb->le_phy_updated(conn, &conn->le.phy);
		}
	}
}
#endif

bool le_param_req(struct bt_conn *conn, struct bt_le_conn_param *param)
{
	struct bt_conn_cb *cb;

	if (!bt_le_conn_params_valid(param)) {
		return false;
	}

	for (cb = callback_list; cb; cb = cb->_next) {
		if (!cb->le_param_req) {
			continue;
		}

		if (!cb->le_param_req(conn, param)) {
			return false;
		}

		/* The callback may modify the parameters so we need to
		 * double-check that it returned valid parameters.
		 */
		if (!bt_le_conn_params_valid(param)) {
			return false;
		}
	}

	/* Default to accepting if there's no app callback */
	return true;
}

static int send_conn_le_param_update(struct bt_conn *conn,
				const struct bt_le_conn_param *param)
{
	BT_DBG("conn %p features 0x%02x params (%d-%d %d %d)", conn,
	       conn->le.features[0], param->interval_min,
	       param->interval_max, param->latency, param->timeout);

	/* Proceed only if connection parameters contains valid values*/
	if (!bt_le_conn_params_valid(param)) {
		return -EINVAL;
	}

	/* Use LE connection parameter request if both local and remote support
	 * it; or if local role is master then use LE connection update.
	 */
	if ((BT_FEAT_LE_CONN_PARAM_REQ_PROC(bt_dev.le.features) &&
	     BT_FEAT_LE_CONN_PARAM_REQ_PROC(conn->le.features) &&
	     !atomic_test_bit(conn->flags, BT_CONN_SLAVE_PARAM_L2CAP)) ||
	     (conn->role == BT_HCI_ROLE_MASTER)) {
		int rc;

		rc = bt_conn_le_conn_update(conn, param);

		/* store those in case of fallback to L2CAP */
		if (rc == 0) {
			conn->le.pending_latency = param->latency;
			conn->le.pending_timeout = param->timeout;
		}

		return rc;
	}

	/* If remote master does not support LL Connection Parameters Request
	 * Procedure
	 */
	return bt_l2cap_update_conn_param(conn, param);
}

static void tx_complete_work(struct k_work *work)
{
	struct bt_conn *conn = CONTAINER_OF(work, struct bt_conn,
					   tx_complete_work);

	BT_DBG("conn %p", conn);

	tx_notify(conn);
}

static struct bt_conn *conn_lookup_iso(struct bt_conn *conn)
{
#if defined(CONFIG_BT_ISO)
	int i;

	for (i = 0; i < ARRAY_SIZE(iso_conns); i++) {
		struct bt_conn *iso_conn = bt_conn_ref(&iso_conns[i]);

		if (!iso_conn) {
			continue;
		}

		if (iso_conn == conn) {
			return iso_conn;
		}

		if (bt_conn_iso(iso_conn)->acl == conn) {
			return iso_conn;
		}

		bt_conn_unref(iso_conn);
	}
#endif /* CONFIG_BT_ISO */
	return NULL;
}

<<<<<<< HEAD
void bt_conn_connected(struct bt_conn *conn)
{
	bt_l2cap_connected(conn);
	notify_connected(conn);
}

void bt_conn_set_state(struct bt_conn *conn, bt_conn_state_t state)
=======
static void deferred_work(struct k_work *work)
>>>>>>> f19ebe4b
{
	struct bt_conn *conn = CONTAINER_OF(work, struct bt_conn, deferred_work);
	const struct bt_le_conn_param *param;

	BT_DBG("conn %p", conn);

	if (conn->state == BT_CONN_DISCONNECTED) {
		if (IS_ENABLED(CONFIG_BT_ISO)) {
			struct bt_conn *iso;

			/* Disconnect all ISO channels associated
			 * with ACL conn.
			 */
			iso = conn_lookup_iso(conn);
			while (iso) {
				iso->err = conn->err;

				bt_iso_disconnected(iso);
				bt_conn_unref(iso);

				/* Stop if only ISO was Disconnected */
				if (conn->type == BT_CONN_TYPE_ISO) {
					return;
				}
				iso = conn_lookup_iso(conn);
			}
		}

		bt_l2cap_disconnected(conn);
		notify_disconnected(conn);

		/* Release the reference we took for the very first
		 * state transition.
		 */
		bt_conn_unref(conn);
		return;
	}

	if (conn->type != BT_CONN_TYPE_LE) {
		return;
	}

	if (IS_ENABLED(CONFIG_BT_CENTRAL) &&
	    conn->role == BT_CONN_ROLE_MASTER) {
		/* we don't call bt_conn_disconnect as it would also clear
		 * auto connect flag if it was set, instead just cancel
		 * connection directly
		 */
		bt_le_create_conn_cancel();
		return;
	}

	/* if application set own params use those, otherwise use defaults. */
	if (atomic_test_and_clear_bit(conn->flags,
				      BT_CONN_SLAVE_PARAM_SET)) {
		param = BT_LE_CONN_PARAM(conn->le.interval_min,
					 conn->le.interval_max,
					 conn->le.pending_latency,
					 conn->le.pending_timeout);
		send_conn_le_param_update(conn, param);
	} else if (IS_ENABLED(CONFIG_BT_GAP_AUTO_UPDATE_CONN_PARAMS)) {
#if defined(CONFIG_BT_GAP_PERIPHERAL_PREF_PARAMS)
		param = BT_LE_CONN_PARAM(
				CONFIG_BT_PERIPHERAL_PREF_MIN_INT,
				CONFIG_BT_PERIPHERAL_PREF_MAX_INT,
				CONFIG_BT_PERIPHERAL_PREF_SLAVE_LATENCY,
				CONFIG_BT_PERIPHERAL_PREF_TIMEOUT);
		send_conn_le_param_update(conn, param);
#endif
	}

	atomic_set_bit(conn->flags, BT_CONN_SLAVE_PARAM_UPDATE);
}

static struct bt_conn *acl_conn_new(void)
{
	return bt_conn_new(acl_conns, ARRAY_SIZE(acl_conns));
}

<<<<<<< HEAD
		if (IS_ENABLED(CONFIG_BT_PERIPHERAL) &&
		    conn->role == BT_CONN_ROLE_SLAVE) {
			k_work_schedule(&conn->deferred_work,
					CONN_UPDATE_TIMEOUT);
		}
=======
#if defined(CONFIG_BT_BREDR)
void bt_sco_cleanup(struct bt_conn *sco_conn)
{
	bt_conn_unref(sco_conn->sco.acl);
	sco_conn->sco.acl = NULL;
	bt_conn_unref(sco_conn);
}

static struct bt_conn *sco_conn_new(void)
{
	return bt_conn_new(sco_conns, ARRAY_SIZE(sco_conns));
}
>>>>>>> f19ebe4b

struct bt_conn *bt_conn_create_br(const bt_addr_t *peer,
				  const struct bt_br_conn_param *param)
{
	struct bt_hci_cp_connect *cp;
	struct bt_conn *conn;
	struct net_buf *buf;

	conn = bt_conn_lookup_addr_br(peer);
	if (conn) {
		switch (conn->state) {
		case BT_CONN_CONNECT:
		case BT_CONN_CONNECTED:
			return conn;
		default:
			bt_conn_unref(conn);
			return NULL;
		}
	}

	conn = bt_conn_add_br(peer);
	if (!conn) {
		return NULL;
	}

	buf = bt_hci_cmd_create(BT_HCI_OP_CONNECT, sizeof(*cp));
	if (!buf) {
		bt_conn_unref(conn);
		return NULL;
	}

	cp = net_buf_add(buf, sizeof(*cp));

	(void)memset(cp, 0, sizeof(*cp));

	memcpy(&cp->bdaddr, peer, sizeof(cp->bdaddr));
	cp->packet_type = sys_cpu_to_le16(0xcc18); /* DM1 DH1 DM3 DH5 DM5 DH5 */
	cp->pscan_rep_mode = 0x02; /* R2 */
	cp->allow_role_switch = param->allow_role_switch ? 0x01 : 0x00;
	cp->clock_offset = 0x0000; /* TODO used cached clock offset */

	if (bt_hci_cmd_send_sync(BT_HCI_OP_CONNECT, buf, NULL) < 0) {
		bt_conn_unref(conn);
		return NULL;
	}

	bt_conn_set_state(conn, BT_CONN_CONNECT);
	conn->role = BT_CONN_ROLE_MASTER;

	return conn;
}

struct bt_conn *bt_conn_create_sco(const bt_addr_t *peer)
{
	struct bt_hci_cp_setup_sync_conn *cp;
	struct bt_conn *sco_conn;
	struct net_buf *buf;
	int link_type;

	sco_conn = bt_conn_lookup_addr_sco(peer);
	if (sco_conn) {
		switch (sco_conn->state) {
		case BT_CONN_CONNECT:
		case BT_CONN_CONNECTED:
			return sco_conn;
		default:
			bt_conn_unref(sco_conn);
			return NULL;
		}
	}

	if (BT_FEAT_LMP_ESCO_CAPABLE(bt_dev.features)) {
		link_type = BT_HCI_ESCO;
	} else {
		link_type = BT_HCI_SCO;
	}

	sco_conn = bt_conn_add_sco(peer, link_type);
	if (!sco_conn) {
		return NULL;
	}

	buf = bt_hci_cmd_create(BT_HCI_OP_SETUP_SYNC_CONN, sizeof(*cp));
	if (!buf) {
		bt_sco_cleanup(sco_conn);
		return NULL;
	}

	cp = net_buf_add(buf, sizeof(*cp));

	(void)memset(cp, 0, sizeof(*cp));

	BT_ERR("handle : %x", sco_conn->sco.acl->handle);

	cp->handle = sco_conn->sco.acl->handle;
	cp->pkt_type = sco_conn->sco.pkt_type;
	cp->tx_bandwidth = 0x00001f40;
	cp->rx_bandwidth = 0x00001f40;
	cp->max_latency = 0x0007;
	cp->retrans_effort = 0x01;
	cp->content_format = BT_VOICE_CVSD_16BIT;

	if (bt_hci_cmd_send_sync(BT_HCI_OP_SETUP_SYNC_CONN, buf,
				 NULL) < 0) {
		bt_sco_cleanup(sco_conn);
		return NULL;
	}

	bt_conn_set_state(sco_conn, BT_CONN_CONNECT);

	return sco_conn;
}

struct bt_conn *bt_conn_lookup_addr_sco(const bt_addr_t *peer)
{
	int i;

	for (i = 0; i < ARRAY_SIZE(sco_conns); i++) {
		struct bt_conn *conn = bt_conn_ref(&sco_conns[i]);

		if (!conn) {
			continue;
		}

		if (conn->type != BT_CONN_TYPE_SCO) {
			bt_conn_unref(conn);
			continue;
		}

		if (bt_addr_cmp(peer, &conn->sco.acl->br.dst) != 0) {
			bt_conn_unref(conn);
			continue;
		}

		return conn;
	}

	return NULL;
}

struct bt_conn *bt_conn_lookup_addr_br(const bt_addr_t *peer)
{
	int i;

	for (i = 0; i < ARRAY_SIZE(acl_conns); i++) {
		struct bt_conn *conn = bt_conn_ref(&acl_conns[i]);

		if (!conn) {
			continue;
		}

		if (conn->type != BT_CONN_TYPE_BR) {
			bt_conn_unref(conn);
			continue;
		}

		if (bt_addr_cmp(peer, &conn->br.dst) != 0) {
			bt_conn_unref(conn);
			continue;
		}

		return conn;
	}

	return NULL;
}

struct bt_conn *bt_conn_add_sco(const bt_addr_t *peer, int link_type)
{
	struct bt_conn *sco_conn = sco_conn_new();

	if (!sco_conn) {
		return NULL;
	}

	sco_conn->sco.acl = bt_conn_lookup_addr_br(peer);
	sco_conn->type = BT_CONN_TYPE_SCO;

	if (link_type == BT_HCI_SCO) {
		if (BT_FEAT_LMP_ESCO_CAPABLE(bt_dev.features)) {
			sco_conn->sco.pkt_type = (bt_dev.br.esco_pkt_type &
						  ESCO_PKT_MASK);
		} else {
			sco_conn->sco.pkt_type = (bt_dev.br.esco_pkt_type &
						  SCO_PKT_MASK);
		}
	} else if (link_type == BT_HCI_ESCO) {
		sco_conn->sco.pkt_type = (bt_dev.br.esco_pkt_type &
					  ~EDR_ESCO_PKT_MASK);
	}

	return sco_conn;
}

struct bt_conn *bt_conn_add_br(const bt_addr_t *peer)
{
	struct bt_conn *conn = acl_conn_new();

	if (!conn) {
		return NULL;
	}

	bt_addr_copy(&conn->br.dst, peer);
	conn->type = BT_CONN_TYPE_BR;

	return conn;
}

static int bt_hci_connect_br_cancel(struct bt_conn *conn)
{
	struct bt_hci_cp_connect_cancel *cp;
	struct bt_hci_rp_connect_cancel *rp;
	struct net_buf *buf, *rsp;
	int err;

	buf = bt_hci_cmd_create(BT_HCI_OP_CONNECT_CANCEL, sizeof(*cp));
	if (!buf) {
		return -ENOBUFS;
	}

	cp = net_buf_add(buf, sizeof(*cp));
	memcpy(&cp->bdaddr, &conn->br.dst, sizeof(cp->bdaddr));

	err = bt_hci_cmd_send_sync(BT_HCI_OP_CONNECT_CANCEL, buf, &rsp);
	if (err) {
		return err;
	}

	rp = (void *)rsp->data;

	err = rp->status ? -EIO : 0;

	net_buf_unref(rsp);

	return err;
}

#endif /* CONFIG_BT_BREDR */

#if defined(CONFIG_BT_SMP)
void bt_conn_identity_resolved(struct bt_conn *conn)
{
	const bt_addr_le_t *rpa;
	struct bt_conn_cb *cb;

	if (conn->role == BT_HCI_ROLE_MASTER) {
		rpa = &conn->le.resp_addr;
	} else {
		rpa = &conn->le.init_addr;
	}

	for (cb = callback_list; cb; cb = cb->_next) {
		if (cb->identity_resolved) {
			cb->identity_resolved(conn, rpa, &conn->le.dst);
		}
	}
}

int bt_conn_le_start_encryption(struct bt_conn *conn, uint8_t rand[8],
				uint8_t ediv[2], const uint8_t *ltk, size_t len)
{
	struct bt_hci_cp_le_start_encryption *cp;
	struct net_buf *buf;

	buf = bt_hci_cmd_create(BT_HCI_OP_LE_START_ENCRYPTION, sizeof(*cp));
	if (!buf) {
		return -ENOBUFS;
	}

	cp = net_buf_add(buf, sizeof(*cp));
	cp->handle = sys_cpu_to_le16(conn->handle);
	memcpy(&cp->rand, rand, sizeof(cp->rand));
	memcpy(&cp->ediv, ediv, sizeof(cp->ediv));

	memcpy(cp->ltk, ltk, len);
	if (len < sizeof(cp->ltk)) {
		(void)memset(cp->ltk + len, 0, sizeof(cp->ltk) - len);
	}

	return bt_hci_cmd_send_sync(BT_HCI_OP_LE_START_ENCRYPTION, buf, NULL);
}
#endif /* CONFIG_BT_SMP */

#if defined(CONFIG_BT_SMP) || defined(CONFIG_BT_BREDR)
uint8_t bt_conn_enc_key_size(struct bt_conn *conn)
{
	if (!conn->encrypt) {
		return 0;
	}

	if (IS_ENABLED(CONFIG_BT_BREDR) &&
	    conn->type == BT_CONN_TYPE_BR) {
		struct bt_hci_cp_read_encryption_key_size *cp;
		struct bt_hci_rp_read_encryption_key_size *rp;
		struct net_buf *buf;
		struct net_buf *rsp;
		uint8_t key_size;

		buf = bt_hci_cmd_create(BT_HCI_OP_READ_ENCRYPTION_KEY_SIZE,
					sizeof(*cp));
		if (!buf) {
			return 0;
		}

		cp = net_buf_add(buf, sizeof(*cp));
		cp->handle = sys_cpu_to_le16(conn->handle);

		if (bt_hci_cmd_send_sync(BT_HCI_OP_READ_ENCRYPTION_KEY_SIZE,
					buf, &rsp)) {
			return 0;
		}

		rp = (void *)rsp->data;

		key_size = rp->status ? 0 : rp->key_size;

		net_buf_unref(rsp);

		return key_size;
	}

	if (IS_ENABLED(CONFIG_BT_SMP)) {
		return conn->le.keys ? conn->le.keys->enc_size : 0;
	}

	return 0;
}

static void reset_pairing(struct bt_conn *conn)
{
#if defined(CONFIG_BT_BREDR)
	if (conn->type == BT_CONN_TYPE_BR) {
		atomic_clear_bit(conn->flags, BT_CONN_BR_PAIRING);
		atomic_clear_bit(conn->flags, BT_CONN_BR_PAIRING_INITIATOR);
		atomic_clear_bit(conn->flags, BT_CONN_BR_LEGACY_SECURE);
	}
#endif /* CONFIG_BT_BREDR */

	/* Reset required security level to current operational */
	conn->required_sec_level = conn->sec_level;
}

void bt_conn_security_changed(struct bt_conn *conn, uint8_t hci_err,
			      enum bt_security_err err)
{
	struct bt_conn_cb *cb;

	reset_pairing(conn);
	bt_l2cap_security_changed(conn, hci_err);

	for (cb = callback_list; cb; cb = cb->_next) {
		if (cb->security_changed) {
			cb->security_changed(conn, conn->sec_level, err);
		}
	}
#if IS_ENABLED(CONFIG_BT_KEYS_OVERWRITE_OLDEST)
	if (!err && conn->sec_level >= BT_SECURITY_L2) {
		if (conn->type == BT_CONN_TYPE_LE) {
			bt_keys_update_usage(conn->id, bt_conn_get_dst(conn));
		}

#if defined(CONFIG_BT_BREDR)
		if (conn->type == BT_CONN_TYPE_BR) {
			bt_keys_link_key_update_usage(&conn->br.dst);
		}
#endif /* CONFIG_BT_BREDR */

	}
#endif
}

static int start_security(struct bt_conn *conn)
{
	if (IS_ENABLED(CONFIG_BT_BREDR) && conn->type == BT_CONN_TYPE_BR) {
		return bt_ssp_start_security(conn);
	}

	if (IS_ENABLED(CONFIG_BT_SMP)) {
		return bt_smp_start_security(conn);
	}

	return -EINVAL;
}

int bt_conn_set_security(struct bt_conn *conn, bt_security_t sec)
{
	int err;

	if (conn->state != BT_CONN_CONNECTED) {
		return -ENOTCONN;
	}

	if (IS_ENABLED(CONFIG_BT_SMP_SC_ONLY)) {
		sec = BT_SECURITY_L4;
	}

	if (IS_ENABLED(CONFIG_BT_SMP_OOB_LEGACY_PAIR_ONLY)) {
		sec = BT_SECURITY_L3;
	}

	/* nothing to do */
	if (conn->sec_level >= sec || conn->required_sec_level >= sec) {
		return 0;
	}

	atomic_set_bit_to(conn->flags, BT_CONN_FORCE_PAIR,
			  sec & BT_SECURITY_FORCE_PAIR);
	conn->required_sec_level = sec & ~BT_SECURITY_FORCE_PAIR;

	err = start_security(conn);

	/* reset required security level in case of error */
	if (err) {
		conn->required_sec_level = conn->sec_level;
	}

	return err;
}

bt_security_t bt_conn_get_security(struct bt_conn *conn)
{
	return conn->sec_level;
}
#else
bt_security_t bt_conn_get_security(struct bt_conn *conn)
{
	return BT_SECURITY_L1;
}
#endif /* CONFIG_BT_SMP */

void bt_conn_cb_register(struct bt_conn_cb *cb)
{
	cb->_next = callback_list;
	callback_list = cb;
}

bool bt_conn_exists_le(uint8_t id, const bt_addr_le_t *peer)
{
	struct bt_conn *conn = bt_conn_lookup_addr_le(id, peer);

	if (conn) {
		/* Connection object already exists.
		 * If the connection state is not "disconnected",then the
		 * connection was created but has not yet been disconnected.
		 * If the connection state is "disconnected" then the connection
		 * still has valid references. The last reference of the stack
		 * is released after the disconnected callback.
		 */
		BT_WARN("Found valid connection in %s state",
			state2str(conn->state));
		bt_conn_unref(conn);
		return true;
	}

	return false;
}

struct bt_conn *bt_conn_add_le(uint8_t id, const bt_addr_le_t *peer)
{
	struct bt_conn *conn = acl_conn_new();

	if (!conn) {
		return NULL;
	}

	conn->id = id;
	bt_addr_le_copy(&conn->le.dst, peer);
#if defined(CONFIG_BT_SMP)
	conn->sec_level = BT_SECURITY_L1;
	conn->required_sec_level = BT_SECURITY_L1;
#endif /* CONFIG_BT_SMP */
	conn->type = BT_CONN_TYPE_LE;
	conn->le.interval_min = BT_GAP_INIT_CONN_INT_MIN;
	conn->le.interval_max = BT_GAP_INIT_CONN_INT_MAX;

	return conn;
}

bool bt_conn_is_peer_addr_le(const struct bt_conn *conn, uint8_t id,
			     const bt_addr_le_t *peer)
{
	if (id != conn->id) {
		return false;
	}

	/* Check against conn dst address as it may be the identity address */
	if (!bt_addr_le_cmp(peer, &conn->le.dst)) {
		return true;
	}

	/* Check against initial connection address */
	if (conn->role == BT_HCI_ROLE_MASTER) {
		return bt_addr_le_cmp(peer, &conn->le.resp_addr) == 0;
	}

	return bt_addr_le_cmp(peer, &conn->le.init_addr) == 0;
}

struct bt_conn *bt_conn_lookup_addr_le(uint8_t id, const bt_addr_le_t *peer)
{
	int i;

	for (i = 0; i < ARRAY_SIZE(acl_conns); i++) {
		struct bt_conn *conn = bt_conn_ref(&acl_conns[i]);

		if (!conn) {
			continue;
		}

		if (conn->type != BT_CONN_TYPE_LE) {
			bt_conn_unref(conn);
			continue;
		}

		if (!bt_conn_is_peer_addr_le(conn, id, peer)) {
			bt_conn_unref(conn);
			continue;
		}

		return conn;
	}

	return NULL;
}

struct bt_conn *bt_conn_lookup_state_le(uint8_t id, const bt_addr_le_t *peer,
					const bt_conn_state_t state)
{
	int i;

	for (i = 0; i < ARRAY_SIZE(acl_conns); i++) {
		struct bt_conn *conn = bt_conn_ref(&acl_conns[i]);

		if (!conn) {
			continue;
		}

		if (conn->type != BT_CONN_TYPE_LE) {
			bt_conn_unref(conn);
			continue;
		}

		if (peer && !bt_conn_is_peer_addr_le(conn, id, peer)) {
			bt_conn_unref(conn);
			continue;
		}

		if (!(conn->state == state && conn->id == id)) {
			bt_conn_unref(conn);
			continue;
		}

		return conn;
	}

	return NULL;
}

const bt_addr_le_t *bt_conn_get_dst(const struct bt_conn *conn)
{
	return &conn->le.dst;
}

int bt_conn_get_info(const struct bt_conn *conn, struct bt_conn_info *info)
{
	info->type = conn->type;
	info->role = conn->role;
	info->id = conn->id;

	switch (conn->type) {
	case BT_CONN_TYPE_LE:
		info->le.dst = &conn->le.dst;
		info->le.src = &bt_dev.id_addr[conn->id];
		if (conn->role == BT_HCI_ROLE_MASTER) {
			info->le.local = &conn->le.init_addr;
			info->le.remote = &conn->le.resp_addr;
		} else {
			info->le.local = &conn->le.resp_addr;
			info->le.remote = &conn->le.init_addr;
		}
		info->le.interval = conn->le.interval;
		info->le.latency = conn->le.latency;
		info->le.timeout = conn->le.timeout;
#if defined(CONFIG_BT_USER_PHY_UPDATE)
		info->le.phy = &conn->le.phy;
#endif
#if defined(CONFIG_BT_USER_DATA_LEN_UPDATE)
		info->le.data_len = &conn->le.data_len;
#endif
		return 0;
#if defined(CONFIG_BT_BREDR)
	case BT_CONN_TYPE_BR:
		info->br.dst = &conn->br.dst;
		return 0;
#endif
#if defined(CONFIG_BT_ISO)
	case BT_CONN_TYPE_ISO:
		if (!conn->iso.is_bis) {
			info->le.dst = &conn->iso.acl->le.dst;
			info->le.src = &bt_dev.id_addr[conn->iso.acl->id];
		} else {
			info->le.src = BT_ADDR_LE_NONE;
			info->le.dst = BT_ADDR_LE_NONE;
		}
		return 0;
#endif
	}

	return -EINVAL;
}

int bt_conn_get_remote_info(struct bt_conn *conn,
			    struct bt_conn_remote_info *remote_info)
{
	if (!atomic_test_bit(conn->flags, BT_CONN_AUTO_FEATURE_EXCH) ||
	    (IS_ENABLED(CONFIG_BT_REMOTE_VERSION) &&
	     !atomic_test_bit(conn->flags, BT_CONN_AUTO_VERSION_INFO))) {
		return -EBUSY;
	}

	remote_info->type = conn->type;
#if defined(CONFIG_BT_REMOTE_VERSION)
	/* The conn->rv values will be just zeroes if the operation failed */
	remote_info->version = conn->rv.version;
	remote_info->manufacturer = conn->rv.manufacturer;
	remote_info->subversion = conn->rv.subversion;
#else
	remote_info->version = 0;
	remote_info->manufacturer = 0;
	remote_info->subversion = 0;
#endif

	switch (conn->type) {
	case BT_CONN_TYPE_LE:
		remote_info->le.features = conn->le.features;
		return 0;
#if defined(CONFIG_BT_BREDR)
	case BT_CONN_TYPE_BR:
		/* TODO: Make sure the HCI commands to read br features and
		*  extended features has finished. */
		return -ENOTSUP;
#endif
	default:
		return -EINVAL;
	}
}

/* Read Transmit Power Level HCI command */
static int bt_conn_get_tx_power_level(struct bt_conn *conn, uint8_t type,
				      int8_t *tx_power_level)
{
	int err;
	struct bt_hci_rp_read_tx_power_level *rp;
	struct net_buf *rsp;
	struct bt_hci_cp_read_tx_power_level *cp;
	struct net_buf *buf;

	buf = bt_hci_cmd_create(BT_HCI_OP_READ_TX_POWER_LEVEL, sizeof(*cp));
	if (!buf) {
		return -ENOBUFS;
	}

	cp = net_buf_add(buf, sizeof(*cp));
	cp->type = type;
	cp->handle = sys_cpu_to_le16(conn->handle);

	err = bt_hci_cmd_send_sync(BT_HCI_OP_READ_TX_POWER_LEVEL, buf, &rsp);
	if (err) {
		return err;
	}

	rp = (void *) rsp->data;
	*tx_power_level = rp->tx_power_level;
	net_buf_unref(rsp);

	return 0;
}

int bt_conn_le_get_tx_power_level(struct bt_conn *conn,
				  struct bt_conn_le_tx_power *tx_power_level)
{
	int err;

	if (tx_power_level->phy != 0) {
		/* Extend the implementation when LE Enhanced Read Transmit
		 * Power Level HCI command is available for use.
		 */
		return -ENOTSUP;
	}

	err = bt_conn_get_tx_power_level(conn, BT_TX_POWER_LEVEL_CURRENT,
					 &tx_power_level->current_level);
	if (err) {
		return err;
	}

	err = bt_conn_get_tx_power_level(conn, BT_TX_POWER_LEVEL_MAX,
					 &tx_power_level->max_level);
	return err;
}

int bt_conn_le_param_update(struct bt_conn *conn,
			    const struct bt_le_conn_param *param)
{
	BT_DBG("conn %p features 0x%02x params (%d-%d %d %d)", conn,
	       conn->le.features[0], param->interval_min,
	       param->interval_max, param->latency, param->timeout);

	/* Check if there's a need to update conn params */
	if (conn->le.interval >= param->interval_min &&
	    conn->le.interval <= param->interval_max &&
	    conn->le.latency == param->latency &&
	    conn->le.timeout == param->timeout) {
		atomic_clear_bit(conn->flags, BT_CONN_SLAVE_PARAM_SET);
		return -EALREADY;
	}

	if (IS_ENABLED(CONFIG_BT_CENTRAL) &&
	    conn->role == BT_CONN_ROLE_MASTER) {
		return send_conn_le_param_update(conn, param);
	}

	if (IS_ENABLED(CONFIG_BT_PERIPHERAL)) {
		/* if slave conn param update timer expired just send request */
		if (atomic_test_bit(conn->flags, BT_CONN_SLAVE_PARAM_UPDATE)) {
			return send_conn_le_param_update(conn, param);
		}

		/* store new conn params to be used by update timer */
		conn->le.interval_min = param->interval_min;
		conn->le.interval_max = param->interval_max;
		conn->le.pending_latency = param->latency;
		conn->le.pending_timeout = param->timeout;
		atomic_set_bit(conn->flags, BT_CONN_SLAVE_PARAM_SET);
	}

	return 0;
}

#if defined(CONFIG_BT_USER_DATA_LEN_UPDATE)
int bt_conn_le_data_len_update(struct bt_conn *conn,
			       const struct bt_conn_le_data_len_param *param)
{
	if (conn->le.data_len.tx_max_len == param->tx_max_len &&
	    conn->le.data_len.tx_max_time == param->tx_max_time) {
		return -EALREADY;
	}

	if (IS_ENABLED(CONFIG_BT_AUTO_DATA_LEN_UPDATE) &&
	    !atomic_test_bit(conn->flags, BT_CONN_AUTO_DATA_LEN_COMPLETE)) {
		return -EAGAIN;
	}

	return bt_le_set_data_len(conn, param->tx_max_len, param->tx_max_time);
}
#endif /* CONFIG_BT_USER_DATA_LEN_UPDATE */

#if defined(CONFIG_BT_USER_PHY_UPDATE)
int bt_conn_le_phy_update(struct bt_conn *conn,
			  const struct bt_conn_le_phy_param *param)
{
	uint8_t phy_opts, all_phys;

	if (IS_ENABLED(CONFIG_BT_AUTO_PHY_UPDATE) &&
	    !atomic_test_bit(conn->flags, BT_CONN_AUTO_PHY_COMPLETE)) {
		return -EAGAIN;
	}

	if ((param->options & BT_CONN_LE_PHY_OPT_CODED_S2) &&
	    (param->options & BT_CONN_LE_PHY_OPT_CODED_S8)) {
		phy_opts = BT_HCI_LE_PHY_CODED_ANY;
	} else if (param->options & BT_CONN_LE_PHY_OPT_CODED_S2) {
		phy_opts = BT_HCI_LE_PHY_CODED_S2;
	} else if (param->options & BT_CONN_LE_PHY_OPT_CODED_S8) {
		phy_opts = BT_HCI_LE_PHY_CODED_S8;
	} else {
		phy_opts = BT_HCI_LE_PHY_CODED_ANY;
	}

	all_phys = 0U;
	if (param->pref_tx_phy == BT_GAP_LE_PHY_NONE) {
		all_phys |= BT_HCI_LE_PHY_TX_ANY;
	}

	if (param->pref_rx_phy == BT_GAP_LE_PHY_NONE) {
		all_phys |= BT_HCI_LE_PHY_RX_ANY;
	}

	return bt_le_set_phy(conn, all_phys, param->pref_tx_phy,
			     param->pref_rx_phy, phy_opts);
}
#endif

#if defined(CONFIG_BT_CENTRAL)
static void bt_conn_set_param_le(struct bt_conn *conn,
				 const struct bt_le_conn_param *param)
{
	conn->le.interval_min = param->interval_min;
	conn->le.interval_max = param->interval_max;
	conn->le.latency = param->latency;
	conn->le.timeout = param->timeout;
}

static bool create_param_validate(const struct bt_conn_le_create_param *param)
{
#if defined(CONFIG_BT_PRIVACY)
	/* Initiation timeout cannot be greater than the RPA timeout */
	const uint32_t timeout_max = (MSEC_PER_SEC / 10) * CONFIG_BT_RPA_TIMEOUT;

	if (param->timeout > timeout_max) {
		return false;
	}
#endif

	return true;
}

static void create_param_setup(const struct bt_conn_le_create_param *param)
{
	bt_dev.create_param = *param;

	bt_dev.create_param.timeout =
		(bt_dev.create_param.timeout != 0) ?
		bt_dev.create_param.timeout :
		(MSEC_PER_SEC / 10) * CONFIG_BT_CREATE_CONN_TIMEOUT;

	bt_dev.create_param.interval_coded =
		(bt_dev.create_param.interval_coded != 0) ?
		bt_dev.create_param.interval_coded :
		bt_dev.create_param.interval;

	bt_dev.create_param.window_coded =
		(bt_dev.create_param.window_coded != 0) ?
		bt_dev.create_param.window_coded :
		bt_dev.create_param.window;
}

#if defined(CONFIG_BT_WHITELIST)
int bt_conn_le_create_auto(const struct bt_conn_le_create_param *create_param,
			   const struct bt_le_conn_param *param)
{
	struct bt_conn *conn;
	int err;

	if (!atomic_test_bit(bt_dev.flags, BT_DEV_READY)) {
		return -EAGAIN;
	}

	if (!bt_le_conn_params_valid(param)) {
		return -EINVAL;
	}

	conn = bt_conn_lookup_state_le(BT_ID_DEFAULT, BT_ADDR_LE_NONE,
				       BT_CONN_CONNECT_AUTO);
	if (conn) {
		bt_conn_unref(conn);
		return -EALREADY;
	}

	/* Scanning either to connect or explicit scan, either case scanner was
	 * started by application and should not be stopped.
	 */
	if (atomic_test_bit(bt_dev.flags, BT_DEV_SCANNING)) {
		return -EINVAL;
	}

	if (atomic_test_bit(bt_dev.flags, BT_DEV_INITIATING)) {
		return -EINVAL;
	}

	if (!bt_id_scan_random_addr_check()) {
		return -EINVAL;
	}

	conn = bt_conn_add_le(BT_ID_DEFAULT, BT_ADDR_LE_NONE);
	if (!conn) {
		return -ENOMEM;
	}

	bt_conn_set_param_le(conn, param);
	create_param_setup(create_param);

	atomic_set_bit(conn->flags, BT_CONN_AUTO_CONNECT);
	bt_conn_set_state(conn, BT_CONN_CONNECT_AUTO);

	err = bt_le_create_conn(conn);
	if (err) {
		BT_ERR("Failed to start whitelist scan");
		conn->err = 0;
		bt_conn_set_state(conn, BT_CONN_DISCONNECTED);
		bt_conn_unref(conn);
		return err;
	}

	/* Since we don't give the application a reference to manage in
	 * this case, we need to release this reference here.
	 */
	bt_conn_unref(conn);
	return 0;
}

int bt_conn_create_auto_stop(void)
{
	struct bt_conn *conn;
	int err;

	if (!atomic_test_bit(bt_dev.flags, BT_DEV_READY)) {
		return -EINVAL;
	}

	conn = bt_conn_lookup_state_le(BT_ID_DEFAULT, BT_ADDR_LE_NONE,
				       BT_CONN_CONNECT_AUTO);
	if (!conn) {
		return -EINVAL;
	}

	if (!atomic_test_bit(bt_dev.flags, BT_DEV_INITIATING)) {
		return -EINVAL;
	}

	bt_conn_set_state(conn, BT_CONN_DISCONNECTED);
	bt_conn_unref(conn);

	err = bt_le_create_conn_cancel();
	if (err) {
		BT_ERR("Failed to stop initiator");
		return err;
	}

	return 0;
}
#endif /* defined(CONFIG_BT_WHITELIST) */

int bt_conn_le_create(const bt_addr_le_t *peer,
		      const struct bt_conn_le_create_param *create_param,
		      const struct bt_le_conn_param *conn_param,
		      struct bt_conn **ret_conn)
{
	struct bt_conn *conn;
	bt_addr_le_t dst;
	int err;

	if (!atomic_test_bit(bt_dev.flags, BT_DEV_READY)) {
		return -EAGAIN;
	}

	if (!bt_le_conn_params_valid(conn_param)) {
		return -EINVAL;
	}

	if (!create_param_validate(create_param)) {
		return -EINVAL;
	}

	if (atomic_test_bit(bt_dev.flags, BT_DEV_EXPLICIT_SCAN)) {
		return -EAGAIN;
	}

	if (atomic_test_bit(bt_dev.flags, BT_DEV_INITIATING)) {
		return -EALREADY;
	}

	if (!bt_id_scan_random_addr_check()) {
		return -EINVAL;
	}

	if (bt_conn_exists_le(BT_ID_DEFAULT, peer)) {
		return -EINVAL;
	}

	if (peer->type == BT_ADDR_LE_PUBLIC_ID ||
	    peer->type == BT_ADDR_LE_RANDOM_ID) {
		bt_addr_le_copy(&dst, peer);
		dst.type -= BT_ADDR_LE_PUBLIC_ID;
	} else {
		bt_addr_le_copy(&dst, bt_lookup_id_addr(BT_ID_DEFAULT, peer));
	}

	/* Only default identity supported for now */
	conn = bt_conn_add_le(BT_ID_DEFAULT, &dst);
	if (!conn) {
		return -ENOMEM;
	}

	bt_conn_set_param_le(conn, conn_param);
	create_param_setup(create_param);

#if defined(CONFIG_BT_SMP)
	if (!bt_dev.le.rl_size || bt_dev.le.rl_entries > bt_dev.le.rl_size) {
		bt_conn_set_state(conn, BT_CONN_CONNECT_SCAN);

		err = bt_le_scan_update(true);
		if (err) {
			bt_conn_set_state(conn, BT_CONN_DISCONNECTED);
			bt_conn_unref(conn);

			return err;
		}

		*ret_conn = conn;
		return 0;
	}
#endif

	bt_conn_set_state(conn, BT_CONN_CONNECT);

	err = bt_le_create_conn(conn);
	if (err) {
		conn->err = 0;
		bt_conn_set_state(conn, BT_CONN_DISCONNECTED);
		bt_conn_unref(conn);

		bt_le_scan_update(false);
		return err;
	}

	*ret_conn = conn;
	return 0;
}

#if !defined(CONFIG_BT_WHITELIST)
int bt_le_set_auto_conn(const bt_addr_le_t *addr,
			const struct bt_le_conn_param *param)
{
	struct bt_conn *conn;

	if (!atomic_test_bit(bt_dev.flags, BT_DEV_READY)) {
		return -EAGAIN;
	}

	if (param && !bt_le_conn_params_valid(param)) {
		return -EINVAL;
	}

	if (!bt_id_scan_random_addr_check()) {
		return -EINVAL;
	}

	/* Only default identity is supported */
	conn = bt_conn_lookup_addr_le(BT_ID_DEFAULT, addr);
	if (!conn) {
		conn = bt_conn_add_le(BT_ID_DEFAULT, addr);
		if (!conn) {
			return -ENOMEM;
		}
	}

	if (param) {
		bt_conn_set_param_le(conn, param);

		if (!atomic_test_and_set_bit(conn->flags,
					     BT_CONN_AUTO_CONNECT)) {
			bt_conn_ref(conn);
		}
	} else {
		if (atomic_test_and_clear_bit(conn->flags,
					      BT_CONN_AUTO_CONNECT)) {
			bt_conn_unref(conn);
			if (conn->state == BT_CONN_CONNECT_SCAN) {
				bt_conn_set_state(conn, BT_CONN_DISCONNECTED);
			}
		}
	}

	if (conn->state == BT_CONN_DISCONNECTED &&
	    atomic_test_bit(bt_dev.flags, BT_DEV_READY)) {
		if (param) {
			bt_conn_set_state(conn, BT_CONN_CONNECT_SCAN);
		}
		bt_le_scan_update(false);
	}

	bt_conn_unref(conn);

	return 0;
}
#endif /* !defined(CONFIG_BT_WHITELIST) */
#endif /* CONFIG_BT_CENTRAL */

int bt_conn_le_conn_update(struct bt_conn *conn,
			   const struct bt_le_conn_param *param)
{
	struct hci_cp_le_conn_update *conn_update;
	struct net_buf *buf;

	buf = bt_hci_cmd_create(BT_HCI_OP_LE_CONN_UPDATE,
				sizeof(*conn_update));
	if (!buf) {
		return -ENOBUFS;
	}

	conn_update = net_buf_add(buf, sizeof(*conn_update));
	(void)memset(conn_update, 0, sizeof(*conn_update));
	conn_update->handle = sys_cpu_to_le16(conn->handle);
	conn_update->conn_interval_min = sys_cpu_to_le16(param->interval_min);
	conn_update->conn_interval_max = sys_cpu_to_le16(param->interval_max);
	conn_update->conn_latency = sys_cpu_to_le16(param->latency);
	conn_update->supervision_timeout = sys_cpu_to_le16(param->timeout);

	return bt_hci_cmd_send_sync(BT_HCI_OP_LE_CONN_UPDATE, buf, NULL);
}

#if defined(CONFIG_NET_BUF_LOG)
struct net_buf *bt_conn_create_frag_timeout_debug(size_t reserve,
						  k_timeout_t timeout,
						  const char *func, int line)
#else
struct net_buf *bt_conn_create_frag_timeout(size_t reserve, k_timeout_t timeout)
#endif
{
	struct net_buf_pool *pool = NULL;

#if CONFIG_BT_L2CAP_TX_FRAG_COUNT > 0
	pool = &frag_pool;
#endif

#if defined(CONFIG_NET_BUF_LOG)
	return bt_conn_create_pdu_timeout_debug(pool, reserve, timeout,
						func, line);
#else
	return bt_conn_create_pdu_timeout(pool, reserve, timeout);
#endif /* CONFIG_NET_BUF_LOG */
}

#if defined(CONFIG_NET_BUF_LOG)
struct net_buf *bt_conn_create_pdu_timeout_debug(struct net_buf_pool *pool,
						 size_t reserve,
						 k_timeout_t timeout,
						 const char *func, int line)
#else
struct net_buf *bt_conn_create_pdu_timeout(struct net_buf_pool *pool,
					   size_t reserve, k_timeout_t timeout)
#endif
{
	struct net_buf *buf;

	/*
	 * PDU must not be allocated from ISR as we block with 'K_FOREVER'
	 * during the allocation
	 */
	__ASSERT_NO_MSG(!k_is_in_isr());

	if (!pool) {
		pool = &acl_tx_pool;
	}

	if (IS_ENABLED(CONFIG_BT_DEBUG_CONN)) {
#if defined(CONFIG_NET_BUF_LOG)
		buf = net_buf_alloc_fixed_debug(pool, K_NO_WAIT, func, line);
#else
		buf = net_buf_alloc(pool, K_NO_WAIT);
#endif
		if (!buf) {
			BT_WARN("Unable to allocate buffer with K_NO_WAIT");
#if defined(CONFIG_NET_BUF_LOG)
			buf = net_buf_alloc_fixed_debug(pool, timeout, func,
							line);
#else
			buf = net_buf_alloc(pool, timeout);
#endif
		}
	} else {
#if defined(CONFIG_NET_BUF_LOG)
		buf = net_buf_alloc_fixed_debug(pool, timeout, func,
							line);
#else
		buf = net_buf_alloc(pool, timeout);
#endif
	}

	if (!buf) {
		BT_WARN("Unable to allocate buffer within timeout");
		return NULL;
	}

	reserve += sizeof(struct bt_hci_acl_hdr) + BT_BUF_RESERVE;
	net_buf_reserve(buf, reserve);

	return buf;
}

#if defined(CONFIG_BT_SMP) || defined(CONFIG_BT_BREDR)
int bt_conn_auth_cb_register(const struct bt_conn_auth_cb *cb)
{
	if (!cb) {
		bt_auth = NULL;
		return 0;
	}

	if (bt_auth) {
		return -EALREADY;
	}

	/* The cancel callback must always be provided if the app provides
	 * interactive callbacks.
	 */
	if (!cb->cancel &&
	    (cb->passkey_display || cb->passkey_entry || cb->passkey_confirm ||
#if defined(CONFIG_BT_BREDR)
	     cb->pincode_entry ||
#endif
	     cb->pairing_confirm)) {
		return -EINVAL;
	}

	bt_auth = cb;
	return 0;
}

int bt_conn_auth_passkey_entry(struct bt_conn *conn, unsigned int passkey)
{
	if (!bt_auth) {
		return -EINVAL;
	}

	if (IS_ENABLED(CONFIG_BT_SMP) && conn->type == BT_CONN_TYPE_LE) {
		bt_smp_auth_passkey_entry(conn, passkey);
		return 0;
	}

	if (IS_ENABLED(CONFIG_BT_BREDR) && conn->type == BT_CONN_TYPE_BR) {
		return bt_ssp_auth_passkey_entry(conn, passkey);
	}

	return -EINVAL;
}

int bt_conn_auth_passkey_confirm(struct bt_conn *conn)
{
	if (!bt_auth) {
		return -EINVAL;
	}

	if (IS_ENABLED(CONFIG_BT_SMP) &&
	    conn->type == BT_CONN_TYPE_LE) {
		return bt_smp_auth_passkey_confirm(conn);
	}

	if (IS_ENABLED(CONFIG_BT_BREDR) &&
	    conn->type == BT_CONN_TYPE_BR) {
		return bt_ssp_auth_passkey_confirm(conn);
	}

	return -EINVAL;
}

int bt_conn_auth_cancel(struct bt_conn *conn)
{
	if (!bt_auth) {
		return -EINVAL;
	}

	if (IS_ENABLED(CONFIG_BT_SMP) && conn->type == BT_CONN_TYPE_LE) {
		return bt_smp_auth_cancel(conn);
	}

#if defined(CONFIG_BT_BREDR)
	if (conn->type == BT_CONN_TYPE_BR) {
		return bt_ssp_auth_cancel(conn);
	}
#endif /* CONFIG_BT_BREDR */

	return -EINVAL;
}

int bt_conn_auth_pairing_confirm(struct bt_conn *conn)
{
	if (!bt_auth) {
		return -EINVAL;
	}

	switch (conn->type) {
#if defined(CONFIG_BT_SMP)
	case BT_CONN_TYPE_LE:
		return bt_smp_auth_pairing_confirm(conn);
#endif /* CONFIG_BT_SMP */
#if defined(CONFIG_BT_BREDR)
	case BT_CONN_TYPE_BR:
		return bt_ssp_auth_pairing_confirm(conn);
#endif /* CONFIG_BT_BREDR */
	default:
		return -EINVAL;
	}
}
#endif /* CONFIG_BT_SMP || CONFIG_BT_BREDR */

struct bt_conn *bt_conn_lookup_index(uint8_t index)
{
	if (index >= ARRAY_SIZE(acl_conns)) {
		return NULL;
	}

	return bt_conn_ref(&acl_conns[index]);
}

int bt_conn_init(void)
{
	int err, i;

	for (i = 0; i < ARRAY_SIZE(conn_tx); i++) {
		k_fifo_put(&free_tx, &conn_tx[i]);
	}

	bt_att_init();

	err = bt_smp_init();
	if (err) {
		return err;
	}

	bt_l2cap_init();

	/* Initialize background scan */
	if (IS_ENABLED(CONFIG_BT_CENTRAL)) {
		for (i = 0; i < ARRAY_SIZE(acl_conns); i++) {
			struct bt_conn *conn = bt_conn_ref(&acl_conns[i]);

			if (!conn) {
				continue;
			}

#if !defined(CONFIG_BT_WHITELIST)
			if (atomic_test_bit(conn->flags,
					    BT_CONN_AUTO_CONNECT)) {
				/* Only the default identity is supported */
				conn->id = BT_ID_DEFAULT;
				bt_conn_set_state(conn, BT_CONN_CONNECT_SCAN);
			}
#endif /* !defined(CONFIG_BT_WHITELIST) */

			bt_conn_unref(conn);
		}
	}

	return 0;
}

#endif /* CONFIG_BT_CONN */<|MERGE_RESOLUTION|>--- conflicted
+++ resolved
@@ -1390,17 +1390,7 @@
 	return NULL;
 }
 
-<<<<<<< HEAD
-void bt_conn_connected(struct bt_conn *conn)
-{
-	bt_l2cap_connected(conn);
-	notify_connected(conn);
-}
-
-void bt_conn_set_state(struct bt_conn *conn, bt_conn_state_t state)
-=======
 static void deferred_work(struct k_work *work)
->>>>>>> f19ebe4b
 {
 	struct bt_conn *conn = CONTAINER_OF(work, struct bt_conn, deferred_work);
 	const struct bt_le_conn_param *param;
@@ -1480,13 +1470,6 @@
 	return bt_conn_new(acl_conns, ARRAY_SIZE(acl_conns));
 }
 
-<<<<<<< HEAD
-		if (IS_ENABLED(CONFIG_BT_PERIPHERAL) &&
-		    conn->role == BT_CONN_ROLE_SLAVE) {
-			k_work_schedule(&conn->deferred_work,
-					CONN_UPDATE_TIMEOUT);
-		}
-=======
 #if defined(CONFIG_BT_BREDR)
 void bt_sco_cleanup(struct bt_conn *sco_conn)
 {
@@ -1499,7 +1482,6 @@
 {
 	return bt_conn_new(sco_conns, ARRAY_SIZE(sco_conns));
 }
->>>>>>> f19ebe4b
 
 struct bt_conn *bt_conn_create_br(const bt_addr_t *peer,
 				  const struct bt_br_conn_param *param)
