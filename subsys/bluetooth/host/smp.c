/**
 * @file smp.c
 * Security Manager Protocol implementation
 */

/*
 * Copyright (c) 2017 Nordic Semiconductor ASA
 * Copyright (c) 2015-2016 Intel Corporation
 *
 * SPDX-License-Identifier: Apache-2.0
 */

#include <zephyr.h>
#include <stddef.h>
#include <errno.h>
#include <string.h>
#include <sys/atomic.h>
#include <sys/util.h>
#include <sys/byteorder.h>
#include <debug/stack.h>

#include <net/buf.h>
#include <bluetooth/hci.h>
#include <bluetooth/bluetooth.h>
#include <bluetooth/conn.h>
#include <bluetooth/buf.h>

#include <tinycrypt/constants.h>
#include <tinycrypt/aes.h>
#include <tinycrypt/utils.h>
#include <tinycrypt/cmac_mode.h>

#define BT_DBG_ENABLED IS_ENABLED(CONFIG_BT_DEBUG_SMP)
#define LOG_MODULE_NAME bt_smp
#include "common/log.h"

#include "hci_core.h"
#include "ecc.h"
#include "keys.h"
#include "conn_internal.h"
#include "l2cap_internal.h"
#include "smp.h"

#define SMP_TIMEOUT K_SECONDS(30)

#if defined(CONFIG_BT_SIGNING)
#define SIGN_DIST BT_SMP_DIST_SIGN
#else
#define SIGN_DIST 0
#endif

#if defined(CONFIG_BT_PRIVACY)
#define ID_DIST BT_SMP_DIST_ID_KEY
#else
#define ID_DIST 0
#endif

#if defined(CONFIG_BT_BREDR)
#define LINK_DIST BT_SMP_DIST_LINK_KEY
#else
#define LINK_DIST 0
#endif

#define RECV_KEYS (BT_SMP_DIST_ENC_KEY | BT_SMP_DIST_ID_KEY | SIGN_DIST |\
		   LINK_DIST)
#define SEND_KEYS (BT_SMP_DIST_ENC_KEY | ID_DIST | SIGN_DIST | LINK_DIST)

#define RECV_KEYS_SC (RECV_KEYS & ~(BT_SMP_DIST_ENC_KEY))
#define SEND_KEYS_SC (SEND_KEYS & ~(BT_SMP_DIST_ENC_KEY))

#define BR_RECV_KEYS_SC (RECV_KEYS & ~(LINK_DIST))
#define BR_SEND_KEYS_SC (SEND_KEYS & ~(LINK_DIST))

#define BT_SMP_AUTH_MASK	0x07

#if defined(CONFIG_BT_BONDABLE)
#define BT_SMP_AUTH_BONDING_FLAGS BT_SMP_AUTH_BONDING
#else
#define BT_SMP_AUTH_BONDING_FLAGS 0
#endif /* CONFIG_BT_BONDABLE */

#if defined(CONFIG_BT_BREDR)

#define BT_SMP_AUTH_MASK_SC	0x2f
#if defined(CONFIG_BT_SMP_OOB_LEGACY_PAIR_ONLY)
#define BT_SMP_AUTH_DEFAULT (BT_SMP_AUTH_BONDING_FLAGS | BT_SMP_AUTH_CT2)
#else
#define BT_SMP_AUTH_DEFAULT (BT_SMP_AUTH_BONDING_FLAGS | BT_SMP_AUTH_CT2 |\
			     BT_SMP_AUTH_SC)
#endif /* CONFIG_BT_SMP_OOB_LEGACY_PAIR_ONLY */

#else

#define BT_SMP_AUTH_MASK_SC	0x0f
#if defined(CONFIG_BT_SMP_OOB_LEGACY_PAIR_ONLY)
#define BT_SMP_AUTH_DEFAULT (BT_SMP_AUTH_BONDING_FLAGS)
#else
#define BT_SMP_AUTH_DEFAULT (BT_SMP_AUTH_BONDING_FLAGS | BT_SMP_AUTH_SC)
#endif /* CONFIG_BT_SMP_OOB_LEGACY_PAIR_ONLY */

#endif /* CONFIG_BT_BREDR */

enum pairing_method {
	JUST_WORKS,		/* JustWorks pairing */
	PASSKEY_INPUT,		/* Passkey Entry input */
	PASSKEY_DISPLAY,	/* Passkey Entry display */
	PASSKEY_CONFIRM,	/* Passkey confirm */
	PASSKEY_ROLE,		/* Passkey Entry depends on role */
	LE_SC_OOB,		/* LESC Out of Band */
	LEGACY_OOB,		/* Legacy Out of Band */
};

enum {
	SMP_FLAG_CFM_DELAYED,	/* if confirm should be send when TK is valid */
	SMP_FLAG_ENC_PENDING,	/* if waiting for an encryption change event */
	SMP_FLAG_KEYS_DISTR,	/* if keys distribution phase is in progress */
	SMP_FLAG_PAIRING,	/* if pairing is in progress */
	SMP_FLAG_TIMEOUT,	/* if SMP timeout occurred */
	SMP_FLAG_SC,		/* if LE Secure Connections is used */
	SMP_FLAG_PKEY_SEND,	/* if should send Public Key when available */
	SMP_FLAG_DHKEY_PENDING,	/* if waiting for local DHKey */
	SMP_FLAG_DHKEY_GEN,     /* if generating DHKey */
	SMP_FLAG_DHKEY_SEND,	/* if should generate and send DHKey Check */
	SMP_FLAG_USER,		/* if waiting for user input */
	SMP_FLAG_DISPLAY,       /* if display_passkey() callback was called */
	SMP_FLAG_OOB_PENDING,	/* if waiting for OOB data */
	SMP_FLAG_BOND,		/* if bonding */
	SMP_FLAG_SC_DEBUG_KEY,	/* if Secure Connection are using debug key */
	SMP_FLAG_SEC_REQ,	/* if Security Request was sent/received */
	SMP_FLAG_DHCHECK_WAIT,	/* if waiting for remote DHCheck (as slave) */
	SMP_FLAG_DERIVE_LK,	/* if Link Key should be derived */
	SMP_FLAG_BR_CONNECTED,	/* if BR/EDR channel is connected */
	SMP_FLAG_BR_PAIR,	/* if should start BR/EDR pairing */
	SMP_FLAG_CT2,		/* if should use H7 for keys derivation */

	/* Total number of flags - must be at the end */
	SMP_NUM_FLAGS,
};

/* SMP channel specific context */
struct bt_smp {
	/* Commands that remote is allowed to send */
	ATOMIC_DEFINE(allowed_cmds, BT_SMP_NUM_CMDS);

	/* Flags for SMP state machine */
	ATOMIC_DEFINE(flags, SMP_NUM_FLAGS);

	/* Type of method used for pairing */
	uint8_t				method;

	/* Pairing Request PDU */
	uint8_t				preq[7];

	/* Pairing Response PDU */
	uint8_t				prsp[7];

	/* Pairing Confirm PDU */
	uint8_t				pcnf[16];

	/* Local random number */
	uint8_t				prnd[16];

	/* Remote random number */
	uint8_t				rrnd[16];

	/* Temporary key */
	uint8_t				tk[16];

	/* Remote Public Key for LE SC */
	uint8_t				pkey[BT_PUB_KEY_LEN];

	/* DHKey */
	uint8_t				dhkey[BT_DH_KEY_LEN];

	/* Remote DHKey check */
	uint8_t				e[16];

	/* MacKey */
	uint8_t				mackey[16];

	/* LE SC passkey */
	uint32_t				passkey;

	/* LE SC passkey round */
	uint8_t				passkey_round;

	/* LE SC local OOB data */
	const struct bt_le_oob_sc_data	*oobd_local;

	/* LE SC remote OOB data */
	const struct bt_le_oob_sc_data	*oobd_remote;

	/* Local key distribution */
	uint8_t				local_dist;

	/* Remote key distribution */
	uint8_t				remote_dist;

	/* The channel this context is associated with.
	 * This marks the beginning of the part of the structure that will not
	 * be memset to zero in init.
	 */
	struct bt_l2cap_le_chan		chan;

	/* Delayed work for timeout handling */
	struct k_work_delayable		work;
};

static unsigned int fixed_passkey = BT_PASSKEY_INVALID;

#define DISPLAY_FIXED(smp) (IS_ENABLED(CONFIG_BT_FIXED_PASSKEY) && \
			    fixed_passkey != BT_PASSKEY_INVALID && \
			    (smp)->method == PASSKEY_DISPLAY)

#if !defined(CONFIG_BT_SMP_SC_PAIR_ONLY)
/* based on table 2.8 Core Spec 2.3.5.1 Vol. 3 Part H */
static const uint8_t gen_method_legacy[5 /* remote */][5 /* local */] = {
	{ JUST_WORKS, JUST_WORKS, PASSKEY_INPUT, JUST_WORKS, PASSKEY_INPUT },
	{ JUST_WORKS, JUST_WORKS, PASSKEY_INPUT, JUST_WORKS, PASSKEY_INPUT },
	{ PASSKEY_DISPLAY, PASSKEY_DISPLAY, PASSKEY_INPUT, JUST_WORKS,
	  PASSKEY_DISPLAY },
	{ JUST_WORKS, JUST_WORKS, JUST_WORKS, JUST_WORKS, JUST_WORKS },
	{ PASSKEY_DISPLAY, PASSKEY_DISPLAY, PASSKEY_INPUT, JUST_WORKS,
	  PASSKEY_ROLE },
};
#endif /* CONFIG_BT_SMP_SC_PAIR_ONLY */

#if !defined(CONFIG_BT_SMP_OOB_LEGACY_PAIR_ONLY)
/* based on table 2.8 Core Spec 2.3.5.1 Vol. 3 Part H */
static const uint8_t gen_method_sc[5 /* remote */][5 /* local */] = {
	{ JUST_WORKS, JUST_WORKS, PASSKEY_INPUT, JUST_WORKS, PASSKEY_INPUT },
	{ JUST_WORKS, PASSKEY_CONFIRM, PASSKEY_INPUT, JUST_WORKS,
	  PASSKEY_CONFIRM },
	{ PASSKEY_DISPLAY, PASSKEY_DISPLAY, PASSKEY_INPUT, JUST_WORKS,
	  PASSKEY_DISPLAY },
	{ JUST_WORKS, JUST_WORKS, JUST_WORKS, JUST_WORKS, JUST_WORKS },
	{ PASSKEY_DISPLAY, PASSKEY_CONFIRM, PASSKEY_INPUT, JUST_WORKS,
	  PASSKEY_CONFIRM },
};
#endif /* !CONFIG_BT_SMP_OOB_LEGACY_PAIR_ONLY */

#if defined(CONFIG_BT_BREDR)
/* SMP over BR/EDR channel specific context */
struct bt_smp_br {
	/* Commands that remote is allowed to send */
	ATOMIC_DEFINE(allowed_cmds, BT_SMP_NUM_CMDS);

	/* Flags for SMP state machine */
	ATOMIC_DEFINE(flags, SMP_NUM_FLAGS);

	/* Local key distribution */
	uint8_t			local_dist;

	/* Remote key distribution */
	uint8_t			remote_dist;

	/* Encryption Key Size used for connection */
	uint8_t 			enc_key_size;

	/* The channel this context is associated with.
	 * This marks the beginning of the part of the structure that will not
	 * be memset to zero in init.
	 */
	struct bt_l2cap_br_chan	chan;

	/* Delayed work for timeout handling */
	struct k_work_delayable	work;
};

static struct bt_smp_br bt_smp_br_pool[CONFIG_BT_MAX_CONN];
#endif /* CONFIG_BT_BREDR */

static struct bt_smp bt_smp_pool[CONFIG_BT_MAX_CONN];
static bool bondable = IS_ENABLED(CONFIG_BT_BONDABLE);
static bool oobd_present;
static bool sc_supported;
static const uint8_t *sc_public_key;
static K_SEM_DEFINE(sc_local_pkey_ready, 0, 1);

static bool le_sc_supported(void)
{
	/*
	 * If controller based ECC is to be used it must support
	 * "LE Read Local P-256 Public Key" and "LE Generate DH Key" commands.
	 * Otherwise LE SC are not supported.
	 */
	if (IS_ENABLED(CONFIG_BT_SMP_OOB_LEGACY_PAIR_ONLY)) {
		return false;
	}

	return BT_CMD_TEST(bt_dev.supported_commands, 34, 1) &&
	       BT_CMD_TEST(bt_dev.supported_commands, 34, 2);
}

static uint8_t get_io_capa(void)
{
	if (!bt_auth) {
		goto no_callbacks;
	}

	/* Passkey Confirmation is valid only for LE SC */
	if (bt_auth->passkey_display && bt_auth->passkey_entry &&
	    (bt_auth->passkey_confirm || !sc_supported)) {
		return BT_SMP_IO_KEYBOARD_DISPLAY;
	}

	/* DisplayYesNo is useful only for LE SC */
	if (sc_supported && bt_auth->passkey_display &&
	    bt_auth->passkey_confirm) {
		return BT_SMP_IO_DISPLAY_YESNO;
	}

	if (bt_auth->passkey_entry) {
		if (IS_ENABLED(CONFIG_BT_FIXED_PASSKEY) &&
		    fixed_passkey != BT_PASSKEY_INVALID) {
			return BT_SMP_IO_KEYBOARD_DISPLAY;
		} else {
			return BT_SMP_IO_KEYBOARD_ONLY;
		}
	}

	if (bt_auth->passkey_display) {
		return BT_SMP_IO_DISPLAY_ONLY;
	}

no_callbacks:
	if (IS_ENABLED(CONFIG_BT_FIXED_PASSKEY) &&
	    fixed_passkey != BT_PASSKEY_INVALID) {
		return BT_SMP_IO_DISPLAY_ONLY;
	} else {
		return BT_SMP_IO_NO_INPUT_OUTPUT;
	}
}

#if !defined(CONFIG_BT_SMP_SC_PAIR_ONLY)
static uint8_t legacy_get_pair_method(struct bt_smp *smp, uint8_t remote_io);
#endif

static bool smp_keys_check(struct bt_conn *conn)
{
	if (atomic_test_bit(conn->flags, BT_CONN_FORCE_PAIR)) {
		return false;
	}

	if (!conn->le.keys) {
		conn->le.keys = bt_keys_find(BT_KEYS_LTK_P256,
						     conn->id, &conn->le.dst);
		if (!conn->le.keys) {
			conn->le.keys = bt_keys_find(BT_KEYS_LTK,
						     conn->id,
						     &conn->le.dst);
		}
	}

	if (!conn->le.keys ||
	    !(conn->le.keys->keys & (BT_KEYS_LTK | BT_KEYS_LTK_P256))) {
		return false;
	}

	if (conn->required_sec_level > BT_SECURITY_L2 &&
	    !(conn->le.keys->flags & BT_KEYS_AUTHENTICATED)) {
		return false;
	}

	if (conn->required_sec_level > BT_SECURITY_L3 &&
	    !(conn->le.keys->flags & BT_KEYS_AUTHENTICATED) &&
	    !(conn->le.keys->keys & BT_KEYS_LTK_P256) &&
	    !(conn->le.keys->enc_size == BT_SMP_MAX_ENC_KEY_SIZE)) {
		return false;
	}

	return true;
}

static uint8_t get_pair_method(struct bt_smp *smp, uint8_t remote_io)
{
#if !defined(CONFIG_BT_SMP_SC_PAIR_ONLY)
	if (!atomic_test_bit(smp->flags, SMP_FLAG_SC)) {
		return legacy_get_pair_method(smp, remote_io);
	}
#endif

#if !defined(CONFIG_BT_SMP_OOB_LEGACY_PAIR_ONLY)
	struct bt_smp_pairing *req, *rsp;

	req = (struct bt_smp_pairing *)&smp->preq[1];
	rsp = (struct bt_smp_pairing *)&smp->prsp[1];

	if ((req->auth_req & rsp->auth_req) & BT_SMP_AUTH_SC) {
		/* if one side has OOB data use OOB */
		if ((req->oob_flag | rsp->oob_flag) & BT_SMP_OOB_DATA_MASK) {
			return LE_SC_OOB;
		}
	}

	if (remote_io > BT_SMP_IO_KEYBOARD_DISPLAY) {
		return JUST_WORKS;
	}

	/* if none side requires MITM use JustWorks */
	if (!((req->auth_req | rsp->auth_req) & BT_SMP_AUTH_MITM)) {
		return JUST_WORKS;
	}

	return gen_method_sc[remote_io][get_io_capa()];
#else
	return JUST_WORKS;
#endif
}

static enum bt_security_err security_err_get(uint8_t smp_err)
{
	switch (smp_err) {
	case BT_SMP_ERR_PASSKEY_ENTRY_FAILED:
	case BT_SMP_ERR_DHKEY_CHECK_FAILED:
	case BT_SMP_ERR_NUMERIC_COMP_FAILED:
	case BT_SMP_ERR_CONFIRM_FAILED:
		return BT_SECURITY_ERR_AUTH_FAIL;
	case BT_SMP_ERR_OOB_NOT_AVAIL:
		return BT_SECURITY_ERR_OOB_NOT_AVAILABLE;
	case BT_SMP_ERR_AUTH_REQUIREMENTS:
	case BT_SMP_ERR_ENC_KEY_SIZE:
		return BT_SECURITY_ERR_AUTH_REQUIREMENT;
	case BT_SMP_ERR_PAIRING_NOTSUPP:
	case BT_SMP_ERR_CMD_NOTSUPP:
		return BT_SECURITY_ERR_PAIR_NOT_SUPPORTED;
	case BT_SMP_ERR_REPEATED_ATTEMPTS:
	case BT_SMP_ERR_BREDR_PAIRING_IN_PROGRESS:
	case BT_SMP_ERR_CROSS_TRANSP_NOT_ALLOWED:
		return BT_SECURITY_ERR_PAIR_NOT_ALLOWED;
	case BT_SMP_ERR_INVALID_PARAMS:
		return BT_SECURITY_ERR_INVALID_PARAM;
	case BT_SMP_ERR_UNSPECIFIED:
	default:
		return BT_SECURITY_ERR_UNSPECIFIED;
	}
}

static uint8_t smp_err_get(enum bt_security_err auth_err)
{
	switch (auth_err) {
	case BT_SECURITY_ERR_OOB_NOT_AVAILABLE:
		return BT_SMP_ERR_OOB_NOT_AVAIL;

	case BT_SECURITY_ERR_AUTH_FAIL:
	case BT_SECURITY_ERR_AUTH_REQUIREMENT:
		return BT_SMP_ERR_AUTH_REQUIREMENTS;

	case BT_SECURITY_ERR_PAIR_NOT_SUPPORTED:
		return BT_SMP_ERR_PAIRING_NOTSUPP;

	case BT_SECURITY_ERR_INVALID_PARAM:
		return BT_SMP_ERR_INVALID_PARAMS;

	case BT_SECURITY_ERR_PIN_OR_KEY_MISSING:
	case BT_SECURITY_ERR_PAIR_NOT_ALLOWED:
	case BT_SECURITY_ERR_UNSPECIFIED:
		return BT_SMP_ERR_UNSPECIFIED;
	default:
		return 0;
	}
}

static struct net_buf *smp_create_pdu(struct bt_smp *smp, uint8_t op, size_t len)
{
	struct bt_smp_hdr *hdr;
	struct net_buf *buf;
	k_timeout_t timeout;

	/* Don't if session had already timed out */
	if (atomic_test_bit(smp->flags, SMP_FLAG_TIMEOUT)) {
		timeout = K_NO_WAIT;
	} else {
		timeout = SMP_TIMEOUT;
	}

	/* Use smaller timeout if returning an error since that could be
	 * caused by lack of buffers.
	 */
	buf = bt_l2cap_create_pdu_timeout(NULL, 0, timeout);
	if (!buf) {
		/* If it was not possible to allocate a buffer within the
		 * timeout marked it as timed out.
		 */
		atomic_set_bit(smp->flags, SMP_FLAG_TIMEOUT);
		return NULL;
	}

	hdr = net_buf_add(buf, sizeof(*hdr));
	hdr->code = op;

	return buf;
}

/* Cypher based Message Authentication Code (CMAC) with AES 128 bit
 *
 * Input    : key    ( 128-bit key )
 *          : in     ( message to be authenticated )
 *          : len    ( length of the message in octets )
 * Output   : out    ( message authentication code )
 */
static int bt_smp_aes_cmac(const uint8_t *key, const uint8_t *in, size_t len,
			   uint8_t *out)
{
	struct tc_aes_key_sched_struct sched;
	struct tc_cmac_struct state;

	if (tc_cmac_setup(&state, key, &sched) == TC_CRYPTO_FAIL) {
		return -EIO;
	}

	if (tc_cmac_update(&state, in, len) == TC_CRYPTO_FAIL) {
		return -EIO;
	}

	if (tc_cmac_final(out, &state) == TC_CRYPTO_FAIL) {
		return -EIO;
	}

	return 0;
}

static int smp_d1(const uint8_t *key, uint16_t d, uint16_t r, uint8_t res[16])
{
	int err;

	BT_DBG("key %s d %u r %u", bt_hex(key, 16), d, r);

	sys_put_le16(d, &res[0]);
	sys_put_le16(r, &res[2]);
	memset(&res[4], 0, 16 - 4);

	err = bt_encrypt_le(key, res, res);
	if (err) {
		return err;
	}

	BT_DBG("res %s", bt_hex(res, 16));
	return 0;
}

static int smp_f4(const uint8_t *u, const uint8_t *v, const uint8_t *x,
		  uint8_t z, uint8_t res[16])
{
	uint8_t xs[16];
	uint8_t m[65];
	int err;

	BT_DBG("u %s", bt_hex(u, 32));
	BT_DBG("v %s", bt_hex(v, 32));
	BT_DBG("x %s z 0x%x", bt_hex(x, 16), z);

	/*
	 * U, V and Z are concatenated and used as input m to the function
	 * AES-CMAC and X is used as the key k.
	 *
	 * Core Spec 4.2 Vol 3 Part H 2.2.5
	 *
	 * note:
	 * bt_smp_aes_cmac uses BE data and smp_f4 accept LE so we swap
	 */
	sys_memcpy_swap(m, u, 32);
	sys_memcpy_swap(m + 32, v, 32);
	m[64] = z;

	sys_memcpy_swap(xs, x, 16);

	err = bt_smp_aes_cmac(xs, m, sizeof(m), res);
	if (err) {
		return err;
	}

	sys_mem_swap(res, 16);

	BT_DBG("res %s", bt_hex(res, 16));

	return err;
}

static int smp_f5(const uint8_t *w, const uint8_t *n1, const uint8_t *n2,
		  const bt_addr_le_t *a1, const bt_addr_le_t *a2, uint8_t *mackey,
		  uint8_t *ltk)
{
	static const uint8_t salt[16] = { 0x6c, 0x88, 0x83, 0x91, 0xaa, 0xf5,
					  0xa5, 0x38, 0x60, 0x37, 0x0b, 0xdb,
					  0x5a, 0x60, 0x83, 0xbe };
	uint8_t m[53] = { 0x00, /* counter */
			  0x62, 0x74, 0x6c, 0x65, /* keyID */
			  0x00, 0x00, 0x00, 0x00, 0x00, 0x00, 0x00, 0x00, /*n1*/
			  0x00, 0x00, 0x00, 0x00, 0x00, 0x00, 0x00, 0x00,
			  0x00, 0x00, 0x00, 0x00, 0x00, 0x00, 0x00, 0x00, /*2*/
			  0x00, 0x00, 0x00, 0x00, 0x00, 0x00, 0x00, 0x00,
			  0x00, 0x00, 0x00, 0x00, 0x00, 0x00, 0x00, /* a1 */
			  0x00, 0x00, 0x00, 0x00, 0x00, 0x00, 0x00, /* a2 */
			  0x01, 0x00 /* length */ };
	uint8_t t[16], ws[32];
	int err;

	BT_DBG("w %s", bt_hex(w, 32));
	BT_DBG("n1 %s", bt_hex(n1, 16));
	BT_DBG("n2 %s", bt_hex(n2, 16));

	sys_memcpy_swap(ws, w, 32);

	err = bt_smp_aes_cmac(salt, ws, 32, t);
	if (err) {
		return err;
	}

	BT_DBG("t %s", bt_hex(t, 16));

	sys_memcpy_swap(m + 5, n1, 16);
	sys_memcpy_swap(m + 21, n2, 16);
	m[37] = a1->type;
	sys_memcpy_swap(m + 38, a1->a.val, 6);
	m[44] = a2->type;
	sys_memcpy_swap(m + 45, a2->a.val, 6);

	err = bt_smp_aes_cmac(t, m, sizeof(m), mackey);
	if (err) {
		return err;
	}

	BT_DBG("mackey %1s", bt_hex(mackey, 16));

	sys_mem_swap(mackey, 16);

	/* counter for ltk is 1 */
	m[0] = 0x01;

	err = bt_smp_aes_cmac(t, m, sizeof(m), ltk);
	if (err) {
		return err;
	}

	BT_DBG("ltk %s", bt_hex(ltk, 16));

	sys_mem_swap(ltk, 16);

	return 0;
}

static int smp_f6(const uint8_t *w, const uint8_t *n1, const uint8_t *n2,
		  const uint8_t *r, const uint8_t *iocap, const bt_addr_le_t *a1,
		  const bt_addr_le_t *a2, uint8_t *check)
{
	uint8_t ws[16];
	uint8_t m[65];
	int err;

	BT_DBG("w %s", bt_hex(w, 16));
	BT_DBG("n1 %s", bt_hex(n1, 16));
	BT_DBG("n2 %s", bt_hex(n2, 16));
	BT_DBG("r %s", bt_hex(r, 16));
	BT_DBG("io_cap %s", bt_hex(iocap, 3));
	BT_DBG("a1 %s", bt_hex(a1, 7));
	BT_DBG("a2 %s", bt_hex(a2, 7));

	sys_memcpy_swap(m, n1, 16);
	sys_memcpy_swap(m + 16, n2, 16);
	sys_memcpy_swap(m + 32, r, 16);
	sys_memcpy_swap(m + 48, iocap, 3);

	m[51] = a1->type;
	memcpy(m + 52, a1->a.val, 6);
	sys_memcpy_swap(m + 52, a1->a.val, 6);

	m[58] = a2->type;
	memcpy(m + 59, a2->a.val, 6);
	sys_memcpy_swap(m + 59, a2->a.val, 6);

	sys_memcpy_swap(ws, w, 16);

	err = bt_smp_aes_cmac(ws, m, sizeof(m), check);
	if (err) {
		return err;
	}

	BT_DBG("res %s", bt_hex(check, 16));

	sys_mem_swap(check, 16);

	return 0;
}

static int smp_g2(const uint8_t u[32], const uint8_t v[32],
		  const uint8_t x[16], const uint8_t y[16], uint32_t *passkey)
{
	uint8_t m[80], xs[16];
	int err;

	BT_DBG("u %s", bt_hex(u, 32));
	BT_DBG("v %s", bt_hex(v, 32));
	BT_DBG("x %s", bt_hex(x, 16));
	BT_DBG("y %s", bt_hex(y, 16));

	sys_memcpy_swap(m, u, 32);
	sys_memcpy_swap(m + 32, v, 32);
	sys_memcpy_swap(m + 64, y, 16);

	sys_memcpy_swap(xs, x, 16);

	/* reuse xs (key) as buffer for result */
	err = bt_smp_aes_cmac(xs, m, sizeof(m), xs);
	if (err) {
		return err;
	}
	BT_DBG("res %s", bt_hex(xs, 16));

	memcpy(passkey, xs + 12, 4);
	*passkey = sys_be32_to_cpu(*passkey) % 1000000;

	BT_DBG("passkey %u", *passkey);

	return 0;
}

static uint8_t get_encryption_key_size(struct bt_smp *smp)
{
	struct bt_smp_pairing *req, *rsp;

	req = (struct bt_smp_pairing *)&smp->preq[1];
	rsp = (struct bt_smp_pairing *)&smp->prsp[1];

	/*
	 * The smaller value of the initiating and responding devices maximum
	 * encryption key length parameters shall be used as the encryption key
	 * size.
	 */
	return MIN(req->max_key_size, rsp->max_key_size);
}

/* Check that if a new pairing procedure with an existing bond will not lower
 * the established security level of the bond.
 */
static bool update_keys_check(struct bt_smp *smp, struct bt_keys *keys)
{
	if (IS_ENABLED(CONFIG_BT_SMP_DISABLE_LEGACY_JW_PASSKEY) &&
	    !atomic_test_bit(smp->flags, SMP_FLAG_SC) &&
	    smp->method != LEGACY_OOB) {
		return false;
	}

	if (IS_ENABLED(CONFIG_BT_SMP_OOB_LEGACY_PAIR_ONLY) &&
	    smp->method != LEGACY_OOB) {
		return false;
	}

	if (!keys ||
	    !(keys->keys & (BT_KEYS_LTK_P256 | BT_KEYS_LTK))) {
		return true;
	}

	if (keys->enc_size > get_encryption_key_size(smp)) {
		return false;
	}

	if ((keys->keys & BT_KEYS_LTK_P256) &&
	    !atomic_test_bit(smp->flags, SMP_FLAG_SC)) {
		return false;
	}

	if ((keys->flags & BT_KEYS_AUTHENTICATED) &&
	     smp->method == JUST_WORKS) {
		return false;
	}

	if (!IS_ENABLED(CONFIG_BT_SMP_ALLOW_UNAUTH_OVERWRITE) &&
	    (!(keys->flags & BT_KEYS_AUTHENTICATED)
	     && smp->method == JUST_WORKS)) {
		return false;
	}

	return true;
}

static bool update_debug_keys_check(struct bt_smp *smp)
{
	struct bt_conn *conn = smp->chan.chan.conn;

	if (!conn->le.keys) {
		conn->le.keys = bt_keys_get_addr(conn->id, &conn->le.dst);
	}

	if (!conn->le.keys ||
	    !(conn->le.keys->keys & (BT_KEYS_LTK_P256 | BT_KEYS_LTK))) {
		return true;
	}

	if (conn->le.keys->flags & BT_KEYS_DEBUG) {
		return true;
	}

	return false;
}

#if defined(CONFIG_BT_PRIVACY) || defined(CONFIG_BT_SIGNING) || \
	!defined(CONFIG_BT_SMP_SC_PAIR_ONLY)
/* For TX callbacks */
static void smp_pairing_complete(struct bt_smp *smp, uint8_t status);
#if defined(CONFIG_BT_BREDR)
static void smp_pairing_br_complete(struct bt_smp_br *smp, uint8_t status);
#endif

static void smp_check_complete(struct bt_conn *conn, uint8_t dist_complete)
{
	struct bt_l2cap_chan *chan;

	if (conn->type == BT_CONN_TYPE_LE) {
		struct bt_smp *smp;

		chan = bt_l2cap_le_lookup_tx_cid(conn, BT_L2CAP_CID_SMP);
		__ASSERT(chan, "No SMP channel found");

		smp = CONTAINER_OF(chan, struct bt_smp, chan);
		smp->local_dist &= ~dist_complete;

		/* if all keys were distributed, pairing is done */
		if (!smp->local_dist && !smp->remote_dist) {
			smp_pairing_complete(smp, 0);
		}

		return;
	}

#if defined(CONFIG_BT_BREDR)
	if (conn->type == BT_CONN_TYPE_BR) {
		struct bt_smp_br *smp;

		chan = bt_l2cap_le_lookup_tx_cid(conn, BT_L2CAP_CID_BR_SMP);
		__ASSERT(chan, "No SMP channel found");

		smp = CONTAINER_OF(chan, struct bt_smp_br, chan);
		smp->local_dist &= ~dist_complete;

		/* if all keys were distributed, pairing is done */
		if (!smp->local_dist && !smp->remote_dist) {
			smp_pairing_br_complete(smp, 0);
		}
	}
#endif
}
#endif

#if defined(CONFIG_BT_PRIVACY)
static void smp_id_sent(struct bt_conn *conn, void *user_data)
{
	smp_check_complete(conn, BT_SMP_DIST_ID_KEY);
}
#endif /* CONFIG_BT_PRIVACY */

#if defined(CONFIG_BT_SIGNING)
static void smp_sign_info_sent(struct bt_conn *conn, void *user_data)
{
	smp_check_complete(conn, BT_SMP_DIST_SIGN);
}
#endif /* CONFIG_BT_SIGNING */

#if defined(CONFIG_BT_BREDR)
static int smp_h6(const uint8_t w[16], const uint8_t key_id[4], uint8_t res[16])
{
	uint8_t ws[16];
	uint8_t key_id_s[4];
	int err;

	BT_DBG("w %s", bt_hex(w, 16));
	BT_DBG("key_id %s", bt_hex(key_id, 4));

	sys_memcpy_swap(ws, w, 16);
	sys_memcpy_swap(key_id_s, key_id, 4);

	err = bt_smp_aes_cmac(ws, key_id_s, 4, res);
	if (err) {
		return err;
	}

	BT_DBG("res %s", bt_hex(res, 16));

	sys_mem_swap(res, 16);

	return 0;
}

static int smp_h7(const uint8_t salt[16], const uint8_t w[16], uint8_t res[16])
{
	uint8_t ws[16];
	uint8_t salt_s[16];
	int err;

	BT_DBG("w %s", bt_hex(w, 16));
	BT_DBG("salt %s", bt_hex(salt, 16));

	sys_memcpy_swap(ws, w, 16);
	sys_memcpy_swap(salt_s, salt, 16);

	err = bt_smp_aes_cmac(salt_s, ws, 16, res);
	if (err) {
		return err;
	}

	BT_DBG("res %s", bt_hex(res, 16));

	sys_mem_swap(res, 16);

	return 0;
}

static void sc_derive_link_key(struct bt_smp *smp)
{
	/* constants as specified in Core Spec Vol.3 Part H 2.4.2.4 */
	static const uint8_t lebr[4] = { 0x72, 0x62, 0x65, 0x6c };
	struct bt_conn *conn = smp->chan.chan.conn;
	struct bt_keys_link_key *link_key;
	uint8_t ilk[16];

	BT_DBG("");

	/* TODO handle errors? */

	/*
	 * At this point remote device identity is known so we can use
	 * destination address here
	 */
	link_key = bt_keys_get_link_key(&conn->le.dst.a);
	if (!link_key) {
		return;
	}

	if (atomic_test_bit(smp->flags, SMP_FLAG_CT2)) {
		/* constants as specified in Core Spec Vol.3 Part H 2.4.2.4 */
		static const uint8_t salt[16] = { 0x31, 0x70, 0x6d, 0x74,
					       0x00, 0x00, 0x00, 0x00,
					       0x00, 0x00, 0x00, 0x00,
					       0x00, 0x00, 0x00, 0x00 };

		if (smp_h7(salt, conn->le.keys->ltk.val, ilk)) {
			bt_keys_link_key_clear(link_key);
			return;
		}
	} else {
		/* constants as specified in Core Spec Vol.3 Part H 2.4.2.4 */
		static const uint8_t tmp1[4] = { 0x31, 0x70, 0x6d, 0x74 };

		if (smp_h6(conn->le.keys->ltk.val, tmp1, ilk)) {
			bt_keys_link_key_clear(link_key);
			return;
		}
	}

	if (smp_h6(ilk, lebr, link_key->val)) {
		bt_keys_link_key_clear(link_key);
	}

	link_key->flags |= BT_LINK_KEY_SC;

	if (conn->le.keys->flags & BT_KEYS_AUTHENTICATED) {
		link_key->flags |= BT_LINK_KEY_AUTHENTICATED;
	} else {
		link_key->flags &= ~BT_LINK_KEY_AUTHENTICATED;
	}
}

static void smp_br_reset(struct bt_smp_br *smp)
{
	/* Clear flags first in case canceling of timeout fails. The SMP context
	 * shall be marked as timed out in that case.
	 */
	atomic_set(smp->flags, 0);

	/* If canceling fails the timeout handler will set the timeout flag and
	 * mark the it as timed out. No new pairing procedures shall be started
	 * on this connection if that happens.
	 */
	(void)k_work_cancel_delayable(&smp->work);

	atomic_set(smp->allowed_cmds, 0);

	atomic_set_bit(smp->allowed_cmds, BT_SMP_CMD_PAIRING_REQ);
}

static void smp_pairing_br_complete(struct bt_smp_br *smp, uint8_t status)
{
	struct bt_conn *conn = smp->chan.chan.conn;
	struct bt_keys *keys;
	bt_addr_le_t addr;

	BT_DBG("status 0x%x", status);

	/* For dualmode devices LE address is same as BR/EDR address
	 * and is of public type.
	 */
	bt_addr_copy(&addr.a, &conn->br.dst);
	addr.type = BT_ADDR_LE_PUBLIC;
	keys = bt_keys_find_addr(conn->id, &addr);

	if (status) {
		if (keys) {
			bt_keys_clear(keys);
		}

		if (bt_auth && bt_auth->pairing_failed) {
			bt_auth->pairing_failed(smp->chan.chan.conn,
						security_err_get(status));
		}
	} else {
		bool bond_flag = atomic_test_bit(smp->flags, SMP_FLAG_BOND);

		if (bond_flag && keys) {
			bt_keys_store(keys);
		}

		if (bt_auth && bt_auth->pairing_complete) {
			bt_auth->pairing_complete(smp->chan.chan.conn,
						  bond_flag);
		}
	}

	smp_br_reset(smp);
}

static void smp_br_timeout(struct k_work *work)
{
	struct bt_smp_br *smp = CONTAINER_OF(work, struct bt_smp_br, work);

	BT_ERR("SMP Timeout");

	smp_pairing_br_complete(smp, BT_SMP_ERR_UNSPECIFIED);
	atomic_set_bit(smp->flags, SMP_FLAG_TIMEOUT);
}

static void smp_br_send(struct bt_smp_br *smp, struct net_buf *buf,
			bt_conn_tx_cb_t cb)
{
	if (bt_l2cap_send_cb(smp->chan.chan.conn, BT_L2CAP_CID_BR_SMP, buf, cb, NULL)) {
		net_buf_unref(buf);
		return;
	}

	k_work_reschedule(&smp->work, SMP_TIMEOUT);
}

static void bt_smp_br_connected(struct bt_l2cap_chan *chan)
{
	struct bt_smp_br *smp = CONTAINER_OF(chan, struct bt_smp_br, chan);

	BT_DBG("chan %p cid 0x%04x", chan,
	       CONTAINER_OF(chan, struct bt_l2cap_br_chan, chan)->tx.cid);

	atomic_set_bit(smp->flags, SMP_FLAG_BR_CONNECTED);

	/*
	 * if this flag is set it means pairing was requested before channel
	 * was connected
	 */
	if (atomic_test_bit(smp->flags, SMP_FLAG_BR_PAIR)) {
		bt_smp_br_send_pairing_req(chan->conn);
	}
}

static void bt_smp_br_disconnected(struct bt_l2cap_chan *chan)
{
	struct bt_smp_br *smp = CONTAINER_OF(chan, struct bt_smp_br, chan);

	BT_DBG("chan %p cid 0x%04x", chan,
	       CONTAINER_OF(chan, struct bt_l2cap_br_chan, chan)->tx.cid);

	/* Channel disconnected callback is always called from a work handler
	 * so canceling of the timeout work should always succeed.
	 */
	(void)k_work_cancel_delayable(&smp->work);

	(void)memset(smp, 0, sizeof(*smp));
}

static void smp_br_init(struct bt_smp_br *smp)
{
	/* Initialize SMP context exluding L2CAP channel context and anything
	 * else declared after.
	 */
	(void)memset(smp, 0, offsetof(struct bt_smp_br, chan));

	atomic_set_bit(smp->allowed_cmds, BT_SMP_CMD_PAIRING_FAIL);
}

static void smp_br_derive_ltk(struct bt_smp_br *smp)
{
	/* constants as specified in Core Spec Vol.3 Part H 2.4.2.5 */
	static const uint8_t brle[4] = { 0x65, 0x6c, 0x72, 0x62 };
	struct bt_conn *conn = smp->chan.chan.conn;
	struct bt_keys_link_key *link_key = conn->br.link_key;
	struct bt_keys *keys;
	bt_addr_le_t addr;
	uint8_t ilk[16];

	BT_DBG("");

	if (!link_key) {
		return;
	}

	if (IS_ENABLED(CONFIG_BT_SMP_FORCE_BREDR) && conn->encrypt != 0x02) {
		BT_WARN("Using P192 Link Key for P256 LTK derivation");
	}

	/*
	 * For dualmode devices LE address is same as BR/EDR address and is of
	 * public type.
	 */
	bt_addr_copy(&addr.a, &conn->br.dst);
	addr.type = BT_ADDR_LE_PUBLIC;

	keys = bt_keys_get_type(BT_KEYS_LTK_P256, conn->id, &addr);
	if (!keys) {
		BT_ERR("Unable to get keys for %s", bt_addr_le_str(&addr));
		return;
	}

	if (atomic_test_bit(smp->flags, SMP_FLAG_CT2)) {
		/* constants as specified in Core Spec Vol.3 Part H 2.4.2.5 */
		static const uint8_t salt[16] = { 0x32, 0x70, 0x6d, 0x74,
					       0x00, 0x00, 0x00, 0x00,
					       0x00, 0x00, 0x00, 0x00,
					       0x00, 0x00, 0x00, 0x00 };

		if (smp_h7(salt, link_key->val, ilk)) {
			bt_keys_link_key_clear(link_key);
			return;
		}
	} else {
		/* constants as specified in Core Spec Vol.3 Part H 2.4.2.5 */
		static const uint8_t tmp2[4] = { 0x32, 0x70, 0x6d, 0x74 };

		if (smp_h6(link_key->val, tmp2, ilk)) {
			bt_keys_clear(keys);
			return;
		}
	}

	if (smp_h6(ilk, brle, keys->ltk.val)) {
		bt_keys_clear(keys);
		return;
	}

	(void)memset(keys->ltk.ediv, 0, sizeof(keys->ltk.ediv));
	(void)memset(keys->ltk.rand, 0, sizeof(keys->ltk.rand));
	keys->enc_size = smp->enc_key_size;

	if (link_key->flags & BT_LINK_KEY_AUTHENTICATED) {
		keys->flags |= BT_KEYS_AUTHENTICATED;
	} else {
		keys->flags &= ~BT_KEYS_AUTHENTICATED;
	}

	BT_DBG("LTK derived from LinkKey");
}

static struct net_buf *smp_br_create_pdu(struct bt_smp_br *smp, uint8_t op,
					 size_t len)
{
	struct bt_smp_hdr *hdr;
	struct net_buf *buf;
	k_timeout_t timeout;

	/* Don't if session had already timed out */
	if (atomic_test_bit(smp->flags, SMP_FLAG_TIMEOUT)) {
		timeout = K_NO_WAIT;
	} else {
		timeout = SMP_TIMEOUT;
	}

	/* Use smaller timeout if returning an error since that could be
	 * caused by lack of buffers.
	 */
	buf = bt_l2cap_create_pdu_timeout(NULL, 0, timeout);
	if (!buf) {
		/* If it was not possible to allocate a buffer within the
		 * timeout marked it as timed out.
		 */
		atomic_set_bit(smp->flags, SMP_FLAG_TIMEOUT);
		return NULL;
	}

	hdr = net_buf_add(buf, sizeof(*hdr));
	hdr->code = op;

	return buf;
}

static void smp_br_distribute_keys(struct bt_smp_br *smp)
{
	struct bt_conn *conn = smp->chan.chan.conn;
	struct bt_keys *keys;
	bt_addr_le_t addr;

	/*
	 * For dualmode devices LE address is same as BR/EDR address and is of
	 * public type.
	 */
	bt_addr_copy(&addr.a, &conn->br.dst);
	addr.type = BT_ADDR_LE_PUBLIC;

	keys = bt_keys_get_addr(conn->id, &addr);
	if (!keys) {
		BT_ERR("No keys space for %s", bt_addr_le_str(&addr));
		return;
	}

#if defined(CONFIG_BT_PRIVACY)
	if (smp->local_dist & BT_SMP_DIST_ID_KEY) {
		struct bt_smp_ident_info *id_info;
		struct bt_smp_ident_addr_info *id_addr_info;
		struct net_buf *buf;

		smp->local_dist &= ~BT_SMP_DIST_ID_KEY;

		buf = smp_br_create_pdu(smp, BT_SMP_CMD_IDENT_INFO,
					sizeof(*id_info));
		if (!buf) {
			BT_ERR("Unable to allocate Ident Info buffer");
			return;
		}

		id_info = net_buf_add(buf, sizeof(*id_info));
		memcpy(id_info->irk, bt_dev.irk[conn->id], 16);

		smp_br_send(smp, buf, NULL);

		buf = smp_br_create_pdu(smp, BT_SMP_CMD_IDENT_ADDR_INFO,
				     sizeof(*id_addr_info));
		if (!buf) {
			BT_ERR("Unable to allocate Ident Addr Info buffer");
			return;
		}

		id_addr_info = net_buf_add(buf, sizeof(*id_addr_info));
		bt_addr_le_copy(&id_addr_info->addr, &bt_dev.id_addr[conn->id]);

		smp_br_send(smp, buf, smp_id_sent);
	}
#endif /* CONFIG_BT_PRIVACY */

#if defined(CONFIG_BT_SIGNING)
	if (smp->local_dist & BT_SMP_DIST_SIGN) {
		struct bt_smp_signing_info *info;
		struct net_buf *buf;

		smp->local_dist &= ~BT_SMP_DIST_SIGN;

		buf = smp_br_create_pdu(smp, BT_SMP_CMD_SIGNING_INFO,
					sizeof(*info));
		if (!buf) {
			BT_ERR("Unable to allocate Signing Info buffer");
			return;
		}

		info = net_buf_add(buf, sizeof(*info));

		if (bt_rand(info->csrk, sizeof(info->csrk))) {
			BT_ERR("Unable to get random bytes");
			return;
		}

		if (atomic_test_bit(smp->flags, SMP_FLAG_BOND)) {
			bt_keys_add_type(keys, BT_KEYS_LOCAL_CSRK);
			memcpy(keys->local_csrk.val, info->csrk, 16);
			keys->local_csrk.cnt = 0U;
		}

		smp_br_send(smp, buf, smp_sign_info_sent);
	}
#endif /* CONFIG_BT_SIGNING */
}

static bool smp_br_pairing_allowed(struct bt_smp_br *smp)
{
	if (smp->chan.chan.conn->encrypt == 0x02) {
		return true;
	}

	if (IS_ENABLED(CONFIG_BT_SMP_FORCE_BREDR) &&
	    smp->chan.chan.conn->encrypt == 0x01) {
		BT_WARN("Allowing BR/EDR SMP with P-192 key");
		return true;
	}

	return false;
}

static uint8_t smp_br_pairing_req(struct bt_smp_br *smp, struct net_buf *buf)
{
	struct bt_smp_pairing *req = (void *)buf->data;
	struct bt_conn *conn = smp->chan.chan.conn;
	struct bt_smp_pairing *rsp;
	struct net_buf *rsp_buf;
	uint8_t max_key_size;

	BT_DBG("");

	/*
	 * If a Pairing Request is received over the BR/EDR transport when
	 * either cross-transport key derivation/generation is not supported or
	 * the BR/EDR transport is not encrypted using a Link Key generated
	 * using P256, a Pairing Failed shall be sent with the error code
	 * "Cross-transport Key Derivation/Generation not allowed" (0x0E)."
	 */
	if (!smp_br_pairing_allowed(smp)) {
		return BT_SMP_ERR_CROSS_TRANSP_NOT_ALLOWED;
	}

	max_key_size = bt_conn_enc_key_size(conn);
	if (!max_key_size) {
		BT_DBG("Invalid encryption key size");
		return BT_SMP_ERR_UNSPECIFIED;
	}

	if (req->max_key_size != max_key_size) {
		return BT_SMP_ERR_ENC_KEY_SIZE;
	}

	rsp_buf = smp_br_create_pdu(smp, BT_SMP_CMD_PAIRING_RSP, sizeof(*rsp));
	if (!rsp_buf) {
		return BT_SMP_ERR_UNSPECIFIED;
	}

	smp_br_init(smp);
	smp->enc_key_size = max_key_size;

	/*
	 * If Secure Connections pairing has been initiated over BR/EDR, the IO
	 * Capability, OOB data flag and Auth Req fields of the SM Pairing
	 * Request/Response PDU shall be set to zero on transmission, and
	 * ignored on reception.
	 */
	rsp = net_buf_add(rsp_buf, sizeof(*rsp));

	rsp->auth_req = 0x00;
	rsp->io_capability = 0x00;
	rsp->oob_flag = 0x00;
	rsp->max_key_size = max_key_size;
	rsp->init_key_dist = (req->init_key_dist & BR_RECV_KEYS_SC);
	rsp->resp_key_dist = (req->resp_key_dist & BR_RECV_KEYS_SC);

	smp->local_dist = rsp->resp_key_dist;
	smp->remote_dist = rsp->init_key_dist;

	smp_br_send(smp, rsp_buf, NULL);

	atomic_set_bit(smp->flags, SMP_FLAG_PAIRING);

	/* derive LTK if requested and clear distribution bits */
	if ((smp->local_dist & BT_SMP_DIST_ENC_KEY) &&
	    (smp->remote_dist & BT_SMP_DIST_ENC_KEY)) {
		smp_br_derive_ltk(smp);
	}
	smp->local_dist &= ~BT_SMP_DIST_ENC_KEY;
	smp->remote_dist &= ~BT_SMP_DIST_ENC_KEY;

	/* BR/EDR acceptor is like LE Slave and distributes keys first */
	smp_br_distribute_keys(smp);

	if (smp->remote_dist & BT_SMP_DIST_ID_KEY) {
		atomic_set_bit(smp->allowed_cmds, BT_SMP_CMD_IDENT_INFO);
	} else if (smp->remote_dist & BT_SMP_DIST_SIGN) {
		atomic_set_bit(smp->allowed_cmds, BT_SMP_CMD_SIGNING_INFO);
	}

	/* if all keys were distributed, pairing is done */
	if (!smp->local_dist && !smp->remote_dist) {
		smp_pairing_br_complete(smp, 0);
	}

	return 0;
}

static uint8_t smp_br_pairing_rsp(struct bt_smp_br *smp, struct net_buf *buf)
{
	struct bt_smp_pairing *rsp = (void *)buf->data;
	struct bt_conn *conn = smp->chan.chan.conn;
	uint8_t max_key_size;

	BT_DBG("");

	max_key_size = bt_conn_enc_key_size(conn);
	if (!max_key_size) {
		BT_DBG("Invalid encryption key size");
		return BT_SMP_ERR_UNSPECIFIED;
	}

	if (rsp->max_key_size != max_key_size) {
		return BT_SMP_ERR_ENC_KEY_SIZE;
	}

	smp->local_dist &= rsp->init_key_dist;
	smp->remote_dist &= rsp->resp_key_dist;

	smp->local_dist &= SEND_KEYS_SC;
	smp->remote_dist &= RECV_KEYS_SC;

	/* slave distributes its keys first */

	if (smp->remote_dist & BT_SMP_DIST_ID_KEY) {
		atomic_set_bit(smp->allowed_cmds, BT_SMP_CMD_IDENT_INFO);
	} else if (smp->remote_dist & BT_SMP_DIST_SIGN) {
		atomic_set_bit(smp->allowed_cmds, BT_SMP_CMD_SIGNING_INFO);
	}

	/* derive LTK if requested and clear distribution bits */
	if ((smp->local_dist & BT_SMP_DIST_ENC_KEY) &&
	    (smp->remote_dist & BT_SMP_DIST_ENC_KEY)) {
		smp_br_derive_ltk(smp);
	}
	smp->local_dist &= ~BT_SMP_DIST_ENC_KEY;
	smp->remote_dist &= ~BT_SMP_DIST_ENC_KEY;

	/* Pairing acceptor distributes it's keys first */
	if (smp->remote_dist) {
		return 0;
	}

	smp_br_distribute_keys(smp);

	/* if all keys were distributed, pairing is done */
	if (!smp->local_dist && !smp->remote_dist) {
		smp_pairing_br_complete(smp, 0);
	}

	return 0;
}

static uint8_t smp_br_pairing_failed(struct bt_smp_br *smp, struct net_buf *buf)
{
	struct bt_smp_pairing_fail *req = (void *)buf->data;

	BT_ERR("reason 0x%x", req->reason);

	smp_pairing_br_complete(smp, req->reason);
	smp_br_reset(smp);

	/* return no error to avoid sending Pairing Failed in response */
	return 0;
}

static uint8_t smp_br_ident_info(struct bt_smp_br *smp, struct net_buf *buf)
{
	struct bt_smp_ident_info *req = (void *)buf->data;
	struct bt_conn *conn = smp->chan.chan.conn;
	struct bt_keys *keys;
	bt_addr_le_t addr;

	BT_DBG("");

	/* TODO should we resolve LE address if matching RPA is connected? */

	/*
	 * For dualmode devices LE address is same as BR/EDR address and is of
	 * public type.
	 */
	bt_addr_copy(&addr.a, &conn->br.dst);
	addr.type = BT_ADDR_LE_PUBLIC;

	keys = bt_keys_get_type(BT_KEYS_IRK, conn->id, &addr);
	if (!keys) {
		BT_ERR("Unable to get keys for %s", bt_addr_le_str(&addr));
		return BT_SMP_ERR_UNSPECIFIED;
	}

	memcpy(keys->irk.val, req->irk, sizeof(keys->irk.val));

	atomic_set_bit(smp->allowed_cmds, BT_SMP_CMD_IDENT_ADDR_INFO);

	return 0;
}

static uint8_t smp_br_ident_addr_info(struct bt_smp_br *smp,
				      struct net_buf *buf)
{
	struct bt_conn *conn = smp->chan.chan.conn;
	struct bt_smp_ident_addr_info *req = (void *)buf->data;
	bt_addr_le_t addr;

	BT_DBG("identity %s", bt_addr_le_str(&req->addr));

	/*
	 * For dual mode device identity address must be same as BR/EDR address
	 * and be of public type. So if received one doesn't match BR/EDR
	 * address we fail.
	 */

	bt_addr_copy(&addr.a, &conn->br.dst);
	addr.type = BT_ADDR_LE_PUBLIC;

	if (bt_addr_le_cmp(&addr, &req->addr)) {
		return BT_SMP_ERR_UNSPECIFIED;
	}

	smp->remote_dist &= ~BT_SMP_DIST_ID_KEY;

	if (smp->remote_dist & BT_SMP_DIST_SIGN) {
		atomic_set_bit(smp->allowed_cmds, BT_SMP_CMD_SIGNING_INFO);
	}

	if (conn->role == BT_CONN_ROLE_MASTER && !smp->remote_dist) {
		smp_br_distribute_keys(smp);
	}

	/* if all keys were distributed, pairing is done */
	if (!smp->local_dist && !smp->remote_dist) {
		smp_pairing_br_complete(smp, 0);
	}

	return 0;
}

#if defined(CONFIG_BT_SIGNING)
static uint8_t smp_br_signing_info(struct bt_smp_br *smp, struct net_buf *buf)
{
	struct bt_smp_signing_info *req = (void *)buf->data;
	struct bt_conn *conn = smp->chan.chan.conn;
	struct bt_keys *keys;
	bt_addr_le_t addr;

	BT_DBG("");

	/*
	 * For dualmode devices LE address is same as BR/EDR address and is of
	 * public type.
	 */
	bt_addr_copy(&addr.a, &conn->br.dst);
	addr.type = BT_ADDR_LE_PUBLIC;

	keys = bt_keys_get_type(BT_KEYS_REMOTE_CSRK, conn->id, &addr);
	if (!keys) {
		BT_ERR("Unable to get keys for %s", bt_addr_le_str(&addr));
		return BT_SMP_ERR_UNSPECIFIED;
	}

	memcpy(keys->remote_csrk.val, req->csrk, sizeof(keys->remote_csrk.val));

	smp->remote_dist &= ~BT_SMP_DIST_SIGN;

	if (conn->role == BT_CONN_ROLE_MASTER && !smp->remote_dist) {
		smp_br_distribute_keys(smp);
	}

	/* if all keys were distributed, pairing is done */
	if (!smp->local_dist && !smp->remote_dist) {
		smp_pairing_br_complete(smp, 0);
	}

	return 0;
}
#else
static uint8_t smp_br_signing_info(struct bt_smp_br *smp, struct net_buf *buf)
{
	return BT_SMP_ERR_CMD_NOTSUPP;
}
#endif /* CONFIG_BT_SIGNING */

static const struct {
	uint8_t  (*func)(struct bt_smp_br *smp, struct net_buf *buf);
	uint8_t  expect_len;
} br_handlers[] = {
	{ }, /* No op-code defined for 0x00 */
	{ smp_br_pairing_req,      sizeof(struct bt_smp_pairing) },
	{ smp_br_pairing_rsp,      sizeof(struct bt_smp_pairing) },
	{ }, /* pairing confirm not used over BR/EDR */
	{ }, /* pairing random not used over BR/EDR */
	{ smp_br_pairing_failed,   sizeof(struct bt_smp_pairing_fail) },
	{ }, /* encrypt info not used over BR/EDR */
	{ }, /* master ident not used over BR/EDR */
	{ smp_br_ident_info,       sizeof(struct bt_smp_ident_info) },
	{ smp_br_ident_addr_info,  sizeof(struct bt_smp_ident_addr_info) },
	{ smp_br_signing_info,     sizeof(struct bt_smp_signing_info) },
	/* security request not used over BR/EDR */
	/* public key not used over BR/EDR */
	/* DHKey check not used over BR/EDR */
};

static int smp_br_error(struct bt_smp_br *smp, uint8_t reason)
{
	struct bt_smp_pairing_fail *rsp;
	struct net_buf *buf;

	/* reset context and report */
	smp_br_reset(smp);

	buf = smp_br_create_pdu(smp, BT_SMP_CMD_PAIRING_FAIL, sizeof(*rsp));
	if (!buf) {
		return -ENOBUFS;
	}

	rsp = net_buf_add(buf, sizeof(*rsp));
	rsp->reason = reason;

	/*
	 * SMP timer is not restarted for PairingFailed so don't use
	 * smp_br_send
	 */
	if (bt_l2cap_send(smp->chan.chan.conn, BT_L2CAP_CID_SMP, buf)) {
		net_buf_unref(buf);
	}

	return 0;
}

static int bt_smp_br_recv(struct bt_l2cap_chan *chan, struct net_buf *buf)
{
	struct bt_smp_br *smp = CONTAINER_OF(chan, struct bt_smp_br, chan);
	struct bt_smp_hdr *hdr;
	uint8_t err;

	if (buf->len < sizeof(*hdr)) {
		BT_ERR("Too small SMP PDU received");
		return 0;
	}

	hdr = net_buf_pull_mem(buf, sizeof(*hdr));
	BT_DBG("Received SMP code 0x%02x len %u", hdr->code, buf->len);

	/*
	 * If SMP timeout occurred "no further SMP commands shall be sent over
	 * the L2CAP Security Manager Channel. A new SM procedure shall only be
	 * performed when a new physical link has been established."
	 */
	if (atomic_test_bit(smp->flags, SMP_FLAG_TIMEOUT)) {
		BT_WARN("SMP command (code 0x%02x) received after timeout",
			hdr->code);
		return 0;
	}

	if (hdr->code >= ARRAY_SIZE(br_handlers) ||
	    !br_handlers[hdr->code].func) {
		BT_WARN("Unhandled SMP code 0x%02x", hdr->code);
		smp_br_error(smp, BT_SMP_ERR_CMD_NOTSUPP);
		return 0;
	}

	if (!atomic_test_and_clear_bit(smp->allowed_cmds, hdr->code)) {
		BT_WARN("Unexpected SMP code 0x%02x", hdr->code);
		smp_br_error(smp, BT_SMP_ERR_UNSPECIFIED);
		return 0;
	}

	if (buf->len != br_handlers[hdr->code].expect_len) {
		BT_ERR("Invalid len %u for code 0x%02x", buf->len, hdr->code);
		smp_br_error(smp, BT_SMP_ERR_INVALID_PARAMS);
		return 0;
	}

	err = br_handlers[hdr->code].func(smp, buf);
	if (err) {
		smp_br_error(smp, err);
	}

	return 0;
}

static bool br_sc_supported(void)
{
	if (IS_ENABLED(CONFIG_BT_SMP_FORCE_BREDR)) {
		BT_WARN("Enabling BR/EDR SMP without BR/EDR SC support");
		return true;
	}

	return BT_FEAT_SC(bt_dev.features);
}

static int bt_smp_br_accept(struct bt_conn *conn, struct bt_l2cap_chan **chan)
{
	static const struct bt_l2cap_chan_ops ops = {
		.connected = bt_smp_br_connected,
		.disconnected = bt_smp_br_disconnected,
		.recv = bt_smp_br_recv,
	};
	int i;

	/* Check BR/EDR SC is supported */
	if (!br_sc_supported()) {
		return -ENOTSUP;
	}

	BT_DBG("conn %p handle %u", conn, conn->handle);

	for (i = 0; i < ARRAY_SIZE(bt_smp_pool); i++) {
		struct bt_smp_br *smp = &bt_smp_br_pool[i];

		if (smp->chan.chan.conn) {
			continue;
		}

		smp->chan.chan.ops = &ops;

		*chan = &smp->chan.chan;

		k_work_init_delayable(&smp->work, smp_br_timeout);
		smp_br_reset(smp);

		return 0;
	}

	BT_ERR("No available SMP context for conn %p", conn);

	return -ENOMEM;
}

static struct bt_smp_br *smp_br_chan_get(struct bt_conn *conn)
{
	struct bt_l2cap_chan *chan;

	chan = bt_l2cap_br_lookup_rx_cid(conn, BT_L2CAP_CID_BR_SMP);
	if (!chan) {
		BT_ERR("Unable to find SMP channel");
		return NULL;
	}

	return CONTAINER_OF(chan, struct bt_smp_br, chan);
}

int bt_smp_br_send_pairing_req(struct bt_conn *conn)
{
	struct bt_smp_pairing *req;
	struct net_buf *req_buf;
	uint8_t max_key_size;
	struct bt_smp_br *smp;

	smp = smp_br_chan_get(conn);
	if (!smp) {
		return -ENOTCONN;
	}

	/* SMP Timeout */
	if (atomic_test_bit(smp->flags, SMP_FLAG_TIMEOUT)) {
		return -EIO;
	}

	/* pairing is in progress */
	if (atomic_test_bit(smp->flags, SMP_FLAG_PAIRING)) {
		return -EBUSY;
	}

	/* check if we are allowed to start SMP over BR/EDR */
	if (!smp_br_pairing_allowed(smp)) {
		return 0;
	}

	/* Channel not yet connected, will start pairing once connected */
	if (!atomic_test_bit(smp->flags, SMP_FLAG_BR_CONNECTED)) {
		atomic_set_bit(smp->flags, SMP_FLAG_BR_PAIR);
		return 0;
	}

	max_key_size = bt_conn_enc_key_size(conn);
	if (!max_key_size) {
		BT_DBG("Invalid encryption key size");
		return -EIO;
	}

	smp_br_init(smp);
	smp->enc_key_size = max_key_size;

	req_buf = smp_br_create_pdu(smp, BT_SMP_CMD_PAIRING_REQ, sizeof(*req));
	if (!req_buf) {
		return -ENOBUFS;
	}

	req = net_buf_add(req_buf, sizeof(*req));

	/*
	 * If Secure Connections pairing has been initiated over BR/EDR, the IO
	 * Capability, OOB data flag and Auth Req fields of the SM Pairing
	 * Request/Response PDU shall be set to zero on transmission, and
	 * ignored on reception.
	 */

	req->auth_req = 0x00;
	req->io_capability = 0x00;
	req->oob_flag = 0x00;
	req->max_key_size = max_key_size;
	req->init_key_dist = BR_SEND_KEYS_SC;
	req->resp_key_dist = BR_RECV_KEYS_SC;

	smp_br_send(smp, req_buf, NULL);

	smp->local_dist = BR_SEND_KEYS_SC;
	smp->remote_dist = BR_RECV_KEYS_SC;

	atomic_set_bit(smp->allowed_cmds, BT_SMP_CMD_PAIRING_RSP);

	atomic_set_bit(smp->flags, SMP_FLAG_PAIRING);

	return 0;
}
#endif /* CONFIG_BT_BREDR */

static void smp_reset(struct bt_smp *smp)
{
	struct bt_conn *conn = smp->chan.chan.conn;

	/* Clear flags first in case canceling of timeout fails. The SMP context
	 * shall be marked as timed out in that case.
	 */
	atomic_set(smp->flags, 0);

	/* If canceling fails the timeout handler will set the timeout flag and
	 * mark the it as timed out. No new pairing procedures shall be started
	 * on this connection if that happens.
	 */
	(void)k_work_cancel_delayable(&smp->work);

	smp->method = JUST_WORKS;
	atomic_set(smp->allowed_cmds, 0);

	if (IS_ENABLED(CONFIG_BT_CENTRAL) &&
	    conn->role == BT_HCI_ROLE_MASTER) {
		atomic_set_bit(smp->allowed_cmds, BT_SMP_CMD_SECURITY_REQUEST);
		return;
	}

	if (IS_ENABLED(CONFIG_BT_PERIPHERAL)) {
		atomic_set_bit(smp->allowed_cmds, BT_SMP_CMD_PAIRING_REQ);
	}
}

static uint8_t hci_err_get(enum bt_security_err err)
{
	switch (err) {
	case BT_SECURITY_ERR_SUCCESS:
		return BT_HCI_ERR_SUCCESS;
	case BT_SECURITY_ERR_AUTH_FAIL:
		return BT_HCI_ERR_AUTH_FAIL;
	case BT_SECURITY_ERR_PIN_OR_KEY_MISSING:
		return BT_HCI_ERR_PIN_OR_KEY_MISSING;
	case BT_SECURITY_ERR_PAIR_NOT_SUPPORTED:
		return BT_HCI_ERR_PAIRING_NOT_SUPPORTED;
	case BT_SECURITY_ERR_PAIR_NOT_ALLOWED:
		return BT_HCI_ERR_PAIRING_NOT_ALLOWED;
	case BT_SECURITY_ERR_INVALID_PARAM:
		return BT_HCI_ERR_INVALID_PARAM;
	default:
		return BT_HCI_ERR_UNSPECIFIED;
	}
}

/* Note: This function not only does set the status but also calls smp_reset
 * at the end which clears any flags previously set.
 */
static void smp_pairing_complete(struct bt_smp *smp, uint8_t status)
{
	struct bt_conn *conn = smp->chan.chan.conn;

	BT_DBG("status 0x%x", status);

	if (!status) {
#if defined(CONFIG_BT_BREDR)
		/*
		 * Don't derive if Debug Keys are used.
		 * TODO should we allow this if BR/EDR is already connected?
		 */
		if (atomic_test_bit(smp->flags, SMP_FLAG_DERIVE_LK) &&
		    (!atomic_test_bit(smp->flags, SMP_FLAG_SC_DEBUG_KEY) ||
		     IS_ENABLED(CONFIG_BT_STORE_DEBUG_KEYS))) {
			sc_derive_link_key(smp);
		}
#endif /* CONFIG_BT_BREDR */
		bool bond_flag = atomic_test_bit(smp->flags, SMP_FLAG_BOND);

		if (IS_ENABLED(CONFIG_BT_LOG_SNIFFER_INFO)) {
			bt_keys_show_sniffer_info(conn->le.keys, NULL);
		}

		if (bond_flag) {
			bt_keys_store(conn->le.keys);
		}

		if (bt_auth && bt_auth->pairing_complete) {
			bt_auth->pairing_complete(conn, bond_flag);
		}
	} else {
		enum bt_security_err security_err = security_err_get(status);

		/* Clear the key pool entry in case of pairing failure if the
		 * keys already existed before the pairing procedure or the
		 * pairing failed during key distribution.
		 */
		if (conn->le.keys &&
		    (!conn->le.keys->enc_size ||
		     atomic_test_bit(smp->flags, SMP_FLAG_KEYS_DISTR))) {
			bt_keys_clear(conn->le.keys);
			conn->le.keys = NULL;
		}

		if (!atomic_test_bit(smp->flags, SMP_FLAG_KEYS_DISTR)) {
			bt_conn_security_changed(conn,
						 hci_err_get(security_err),
						 security_err);
		}

		if (bt_auth && bt_auth->pairing_failed) {
			bt_auth->pairing_failed(conn, security_err);
		}
	}

	smp_reset(smp);

	if (conn->sec_level != conn->required_sec_level) {
		bt_smp_start_security(conn);
	}
}

static void smp_timeout(struct k_work *work)
{
	struct bt_smp *smp = CONTAINER_OF(work, struct bt_smp, work);

	BT_ERR("SMP Timeout");

	smp_pairing_complete(smp, BT_SMP_ERR_UNSPECIFIED);

	/* smp_pairing_complete clears flags so setting timeout flag must come
	 * after it.
	 */
	atomic_set_bit(smp->flags, SMP_FLAG_TIMEOUT);
}

static void smp_send(struct bt_smp *smp, struct net_buf *buf,
		     bt_conn_tx_cb_t cb, void *user_data)
{
	if (bt_l2cap_send_cb(smp->chan.chan.conn, BT_L2CAP_CID_SMP, buf, cb, NULL)) {
		net_buf_unref(buf);
		return;
	}

	k_work_reschedule(&smp->work, SMP_TIMEOUT);
}

static int smp_error(struct bt_smp *smp, uint8_t reason)
{
	struct bt_smp_pairing_fail *rsp;
	struct net_buf *buf;

	if (atomic_test_bit(smp->flags, SMP_FLAG_PAIRING) ||
	    atomic_test_bit(smp->flags, SMP_FLAG_ENC_PENDING) ||
	    atomic_test_bit(smp->flags, SMP_FLAG_SEC_REQ)) {
		/* reset context and report */
		smp_pairing_complete(smp, reason);
	}

	buf = smp_create_pdu(smp, BT_SMP_CMD_PAIRING_FAIL, sizeof(*rsp));
	if (!buf) {
		return -ENOBUFS;
	}

	rsp = net_buf_add(buf, sizeof(*rsp));
	rsp->reason = reason;

	/* SMP timer is not restarted for PairingFailed so don't use smp_send */
	if (bt_l2cap_send(smp->chan.chan.conn, BT_L2CAP_CID_SMP, buf)) {
		net_buf_unref(buf);
	}

	return 0;
}

static uint8_t smp_send_pairing_random(struct bt_smp *smp)
{
	struct bt_smp_pairing_random *req;
	struct net_buf *rsp_buf;

	rsp_buf = smp_create_pdu(smp, BT_SMP_CMD_PAIRING_RANDOM, sizeof(*req));
	if (!rsp_buf) {
		return BT_SMP_ERR_UNSPECIFIED;
	}

	req = net_buf_add(rsp_buf, sizeof(*req));
	memcpy(req->val, smp->prnd, sizeof(req->val));

	smp_send(smp, rsp_buf, NULL, NULL);

	return 0;
}

#if !defined(CONFIG_BT_SMP_SC_PAIR_ONLY)
static void xor_128(const uint8_t p[16], const uint8_t q[16], uint8_t r[16])
{
	size_t len = 16;

	while (len--) {
		*r++ = *p++ ^ *q++;
	}
}

static int smp_c1(const uint8_t k[16], const uint8_t r[16],
		  const uint8_t preq[7], const uint8_t pres[7],
		  const bt_addr_le_t *ia, const bt_addr_le_t *ra,
		  uint8_t enc_data[16])
{
	uint8_t p1[16], p2[16];
	int err;

	BT_DBG("k %s", bt_hex(k, 16));
	BT_DBG("r %s", bt_hex(r, 16));
	BT_DBG("ia %s", bt_addr_le_str(ia));
	BT_DBG("ra %s", bt_addr_le_str(ra));
	BT_DBG("preq %s", bt_hex(preq, 7));
	BT_DBG("pres %s", bt_hex(pres, 7));

	/* pres, preq, rat and iat are concatenated to generate p1 */
	p1[0] = ia->type;
	p1[1] = ra->type;
	memcpy(p1 + 2, preq, 7);
	memcpy(p1 + 9, pres, 7);

	BT_DBG("p1 %s", bt_hex(p1, 16));

	/* c1 = e(k, e(k, r XOR p1) XOR p2) */

	/* Using enc_data as temporary output buffer */
	xor_128(r, p1, enc_data);

	err = bt_encrypt_le(k, enc_data, enc_data);
	if (err) {
		return err;
	}

	/* ra is concatenated with ia and padding to generate p2 */
	memcpy(p2, ra->a.val, 6);
	memcpy(p2 + 6, ia->a.val, 6);
	(void)memset(p2 + 12, 0, 4);

	BT_DBG("p2 %s", bt_hex(p2, 16));

	xor_128(enc_data, p2, enc_data);

	return bt_encrypt_le(k, enc_data, enc_data);
}
#endif /* !CONFIG_BT_SMP_SC_PAIR_ONLY */

static uint8_t smp_send_pairing_confirm(struct bt_smp *smp)
{
	struct bt_smp_pairing_confirm *req;
	struct net_buf *buf;
	uint8_t r;

	switch (smp->method) {
	case PASSKEY_CONFIRM:
	case JUST_WORKS:
		r = 0U;
		break;
	case PASSKEY_DISPLAY:
	case PASSKEY_INPUT:
		/*
		 * In the Passkey Entry protocol, the most significant
		 * bit of Z is set equal to one and the least
		 * significant bit is made up from one bit of the
		 * passkey e.g. if the passkey bit is 1, then Z = 0x81
		 * and if the passkey bit is 0, then Z = 0x80.
		 */
		r = (smp->passkey >> smp->passkey_round) & 0x01;
		r |= 0x80;
		break;
	default:
		BT_ERR("Unknown pairing method (%u)", smp->method);
		return BT_SMP_ERR_UNSPECIFIED;
	}

	buf = smp_create_pdu(smp, BT_SMP_CMD_PAIRING_CONFIRM, sizeof(*req));
	if (!buf) {
		return BT_SMP_ERR_UNSPECIFIED;
	}

	req = net_buf_add(buf, sizeof(*req));

	if (smp_f4(sc_public_key, smp->pkey, smp->prnd, r, req->val)) {
		net_buf_unref(buf);
		return BT_SMP_ERR_UNSPECIFIED;
	}

	smp_send(smp, buf, NULL, NULL);

	atomic_clear_bit(smp->flags, SMP_FLAG_CFM_DELAYED);

	return 0;
}

#if !defined(CONFIG_BT_SMP_SC_PAIR_ONLY)
static void smp_ident_sent(struct bt_conn *conn, void *user_data)
{
	smp_check_complete(conn, BT_SMP_DIST_ENC_KEY);
}

static void legacy_distribute_keys(struct bt_smp *smp)
{
	struct bt_conn *conn = smp->chan.chan.conn;
	struct bt_keys *keys = conn->le.keys;

	if (smp->local_dist & BT_SMP_DIST_ENC_KEY) {
		struct bt_smp_encrypt_info *info;
		struct bt_smp_master_ident *ident;
		struct net_buf *buf;
		/* Use struct to get randomness in single call to bt_rand */
		struct {
			uint8_t key[16];
			uint8_t rand[8];
			uint8_t ediv[2];
		} rand;

		if (bt_rand((void *)&rand, sizeof(rand))) {
			BT_ERR("Unable to get random bytes");
			return;
		}

		buf = smp_create_pdu(smp, BT_SMP_CMD_ENCRYPT_INFO,
				     sizeof(*info));
		if (!buf) {
			BT_ERR("Unable to allocate Encrypt Info buffer");
			return;
		}

		info = net_buf_add(buf, sizeof(*info));

		/* distributed only enc_size bytes of key */
		memcpy(info->ltk, rand.key, keys->enc_size);
		if (keys->enc_size < sizeof(info->ltk)) {
			(void)memset(info->ltk + keys->enc_size, 0,
				     sizeof(info->ltk) - keys->enc_size);
		}

		smp_send(smp, buf, NULL, NULL);

		buf = smp_create_pdu(smp, BT_SMP_CMD_MASTER_IDENT,
				     sizeof(*ident));
		if (!buf) {
			BT_ERR("Unable to allocate Master Ident buffer");
			return;
		}

		ident = net_buf_add(buf, sizeof(*ident));
		memcpy(ident->rand, rand.rand, sizeof(ident->rand));
		memcpy(ident->ediv, rand.ediv, sizeof(ident->ediv));

		smp_send(smp, buf, smp_ident_sent, NULL);

		if (atomic_test_bit(smp->flags, SMP_FLAG_BOND)) {
			bt_keys_add_type(keys, BT_KEYS_SLAVE_LTK);

			memcpy(keys->slave_ltk.val, rand.key,
			       sizeof(keys->slave_ltk.val));
			memcpy(keys->slave_ltk.rand, rand.rand,
			       sizeof(keys->slave_ltk.rand));
			memcpy(keys->slave_ltk.ediv, rand.ediv,
			       sizeof(keys->slave_ltk.ediv));
		}
	}
}
#endif /* !CONFIG_BT_SMP_SC_PAIR_ONLY */

static uint8_t bt_smp_distribute_keys(struct bt_smp *smp)
{
	struct bt_conn *conn = smp->chan.chan.conn;
	struct bt_keys *keys = conn->le.keys;

	if (!keys) {
		BT_ERR("No keys space for %s", bt_addr_le_str(&conn->le.dst));
		return BT_SMP_ERR_UNSPECIFIED;
	}

#if !defined(CONFIG_BT_SMP_SC_PAIR_ONLY)
	/* Distribute legacy pairing specific keys */
	if (!atomic_test_bit(smp->flags, SMP_FLAG_SC)) {
		legacy_distribute_keys(smp);
	}
#endif /* !CONFIG_BT_SMP_SC_PAIR_ONLY */

#if defined(CONFIG_BT_PRIVACY)
	if (smp->local_dist & BT_SMP_DIST_ID_KEY) {
		struct bt_smp_ident_info *id_info;
		struct bt_smp_ident_addr_info *id_addr_info;
		struct net_buf *buf;

		buf = smp_create_pdu(smp, BT_SMP_CMD_IDENT_INFO,
				     sizeof(*id_info));
		if (!buf) {
			BT_ERR("Unable to allocate Ident Info buffer");
			return BT_SMP_ERR_UNSPECIFIED;
		}

		id_info = net_buf_add(buf, sizeof(*id_info));
		memcpy(id_info->irk, bt_dev.irk[conn->id], 16);

		smp_send(smp, buf, NULL, NULL);

		buf = smp_create_pdu(smp, BT_SMP_CMD_IDENT_ADDR_INFO,
				     sizeof(*id_addr_info));
		if (!buf) {
			BT_ERR("Unable to allocate Ident Addr Info buffer");
			return BT_SMP_ERR_UNSPECIFIED;
		}

		id_addr_info = net_buf_add(buf, sizeof(*id_addr_info));
		bt_addr_le_copy(&id_addr_info->addr, &bt_dev.id_addr[conn->id]);

		smp_send(smp, buf, smp_id_sent, NULL);
	}
#endif /* CONFIG_BT_PRIVACY */

#if defined(CONFIG_BT_SIGNING)
	if (smp->local_dist & BT_SMP_DIST_SIGN) {
		struct bt_smp_signing_info *info;
		struct net_buf *buf;

		buf = smp_create_pdu(smp, BT_SMP_CMD_SIGNING_INFO,
				     sizeof(*info));
		if (!buf) {
			BT_ERR("Unable to allocate Signing Info buffer");
			return BT_SMP_ERR_UNSPECIFIED;
		}

		info = net_buf_add(buf, sizeof(*info));

		if (bt_rand(info->csrk, sizeof(info->csrk))) {
			return BT_SMP_ERR_UNSPECIFIED;
		}

		if (atomic_test_bit(smp->flags, SMP_FLAG_BOND)) {
			bt_keys_add_type(keys, BT_KEYS_LOCAL_CSRK);
			memcpy(keys->local_csrk.val, info->csrk, 16);
			keys->local_csrk.cnt = 0U;
		}

		smp_send(smp, buf, smp_sign_info_sent, NULL);
	}
#endif /* CONFIG_BT_SIGNING */

	return 0;
}

#if defined(CONFIG_BT_PERIPHERAL)
static uint8_t send_pairing_rsp(struct bt_smp *smp)
{
	struct bt_smp_pairing *rsp;
	struct net_buf *rsp_buf;

	rsp_buf = smp_create_pdu(smp, BT_SMP_CMD_PAIRING_RSP, sizeof(*rsp));
	if (!rsp_buf) {
		return BT_SMP_ERR_UNSPECIFIED;
	}

	rsp = net_buf_add(rsp_buf, sizeof(*rsp));
	memcpy(rsp, smp->prsp + 1, sizeof(*rsp));

	smp_send(smp, rsp_buf, NULL, NULL);

	return 0;
}
#endif /* CONFIG_BT_PERIPHERAL */

static uint8_t smp_pairing_accept_query(struct bt_conn *conn,
				    struct bt_smp_pairing *pairing)
{
#if defined(CONFIG_BT_SMP_APP_PAIRING_ACCEPT)
	if (bt_auth && bt_auth->pairing_accept) {
		const struct bt_conn_pairing_feat feat = {
			.io_capability = pairing->io_capability,
			.oob_data_flag = pairing->oob_flag,
			.auth_req = pairing->auth_req,
			.max_enc_key_size = pairing->max_key_size,
			.init_key_dist = pairing->init_key_dist,
			.resp_key_dist = pairing->resp_key_dist
		};

		return smp_err_get(bt_auth->pairing_accept(conn, &feat));
	}
#endif /* CONFIG_BT_SMP_APP_PAIRING_ACCEPT */
	return 0;
}

#if !defined(CONFIG_BT_SMP_SC_PAIR_ONLY)
static int smp_s1(const uint8_t k[16], const uint8_t r1[16],
		  const uint8_t r2[16], uint8_t out[16])
{
	/* The most significant 64-bits of r1 are discarded to generate
	 * r1' and the most significant 64-bits of r2 are discarded to
	 * generate r2'.
	 * r1' is concatenated with r2' to generate r' which is used as
	 * the 128-bit input parameter plaintextData to security function e:
	 *
	 *    r' = r1' || r2'
	 */
	memcpy(out, r2, 8);
	memcpy(out + 8, r1, 8);

	/* s1(k, r1 , r2) = e(k, r') */
	return bt_encrypt_le(k, out, out);
}

static uint8_t legacy_get_pair_method(struct bt_smp *smp, uint8_t remote_io)
{
	struct bt_smp_pairing *req, *rsp;
	uint8_t method;

	if (remote_io > BT_SMP_IO_KEYBOARD_DISPLAY) {
		return JUST_WORKS;
	}

	req = (struct bt_smp_pairing *)&smp->preq[1];
	rsp = (struct bt_smp_pairing *)&smp->prsp[1];

	/* if both sides have OOB data use OOB */
	if ((req->oob_flag & rsp->oob_flag) & BT_SMP_OOB_DATA_MASK) {
		return LEGACY_OOB;
	}

	/* if none side requires MITM use JustWorks */
	if (!((req->auth_req | rsp->auth_req) & BT_SMP_AUTH_MITM)) {
		return JUST_WORKS;
	}

	method = gen_method_legacy[remote_io][get_io_capa()];

	/* if both sides have KeyboardDisplay capabilities, initiator displays
	 * and responder inputs
	 */
	if (method == PASSKEY_ROLE) {
		if (smp->chan.chan.conn->role == BT_HCI_ROLE_MASTER) {
			method = PASSKEY_DISPLAY;
		} else {
			method = PASSKEY_INPUT;
		}
	}

	return method;
}

static uint8_t legacy_request_tk(struct bt_smp *smp)
{
	struct bt_conn *conn = smp->chan.chan.conn;
	struct bt_keys *keys;
	uint32_t passkey;

	/*
	 * Fail if we have keys that are stronger than keys that will be
	 * distributed in new pairing. This is to avoid replacing authenticated
	 * keys with unauthenticated ones.
	  */
	keys = bt_keys_find_addr(conn->id, &conn->le.dst);
	if (keys && (keys->flags & BT_KEYS_AUTHENTICATED) &&
	    smp->method == JUST_WORKS) {
		BT_ERR("JustWorks failed, authenticated keys present");
		return BT_SMP_ERR_UNSPECIFIED;
	}

	switch (smp->method) {
	case LEGACY_OOB:
		if (bt_auth && bt_auth->oob_data_request) {
			struct bt_conn_oob_info info = {
				.type = BT_CONN_OOB_LE_LEGACY,
			};

			atomic_set_bit(smp->flags, SMP_FLAG_USER);
			bt_auth->oob_data_request(smp->chan.chan.conn, &info);
		} else {
			return BT_SMP_ERR_OOB_NOT_AVAIL;
		}

		break;
	case PASSKEY_DISPLAY:
		if (IS_ENABLED(CONFIG_BT_FIXED_PASSKEY) &&
		    fixed_passkey != BT_PASSKEY_INVALID) {
			passkey = fixed_passkey;
		} else  {
			if (bt_rand(&passkey, sizeof(passkey))) {
				return BT_SMP_ERR_UNSPECIFIED;
			}

			passkey %= 1000000;
		}

		if (IS_ENABLED(CONFIG_BT_LOG_SNIFFER_INFO)) {
			BT_INFO("Legacy passkey %u", passkey);
		}

		if (bt_auth && bt_auth->passkey_display) {
			atomic_set_bit(smp->flags, SMP_FLAG_DISPLAY);
			bt_auth->passkey_display(conn, passkey);
		}

		sys_put_le32(passkey, smp->tk);

		break;
	case PASSKEY_INPUT:
		atomic_set_bit(smp->flags, SMP_FLAG_USER);
		bt_auth->passkey_entry(conn);
		break;
	case JUST_WORKS:
		break;
	default:
		BT_ERR("Unknown pairing method (%u)", smp->method);
		return BT_SMP_ERR_UNSPECIFIED;
	}

	return 0;
}

static uint8_t legacy_send_pairing_confirm(struct bt_smp *smp)
{
	struct bt_conn *conn = smp->chan.chan.conn;
	struct bt_smp_pairing_confirm *req;
	struct net_buf *buf;

	buf = smp_create_pdu(smp, BT_SMP_CMD_PAIRING_CONFIRM, sizeof(*req));
	if (!buf) {
		return BT_SMP_ERR_UNSPECIFIED;
	}

	req = net_buf_add(buf, sizeof(*req));

	if (smp_c1(smp->tk, smp->prnd, smp->preq, smp->prsp,
		   &conn->le.init_addr, &conn->le.resp_addr, req->val)) {
		net_buf_unref(buf);
		return BT_SMP_ERR_UNSPECIFIED;
	}

	smp_send(smp, buf, NULL, NULL);

	atomic_clear_bit(smp->flags, SMP_FLAG_CFM_DELAYED);

	return 0;
}

#if defined(CONFIG_BT_PERIPHERAL)
static uint8_t legacy_pairing_req(struct bt_smp *smp)
{
	uint8_t ret;

	BT_DBG("");

	ret = legacy_request_tk(smp);
	if (ret) {
		return ret;
	}

	/* ask for consent if pairing is not due to sending SecReq*/
	if ((DISPLAY_FIXED(smp) || smp->method == JUST_WORKS) &&
	    !atomic_test_bit(smp->flags, SMP_FLAG_SEC_REQ) &&
	    bt_auth && bt_auth->pairing_confirm) {
		atomic_set_bit(smp->flags, SMP_FLAG_USER);
		bt_auth->pairing_confirm(smp->chan.chan.conn);
		return 0;
	}

	atomic_set_bit(smp->allowed_cmds, BT_SMP_CMD_PAIRING_CONFIRM);
	atomic_set_bit(smp->allowed_cmds, BT_SMP_KEYPRESS_NOTIFICATION);
	return send_pairing_rsp(smp);
}
#endif /* CONFIG_BT_PERIPHERAL */

static uint8_t legacy_pairing_random(struct bt_smp *smp)
{
	struct bt_conn *conn = smp->chan.chan.conn;
	uint8_t tmp[16];
	int err;

	BT_DBG("");

	/* calculate confirmation */
	err = smp_c1(smp->tk, smp->rrnd, smp->preq, smp->prsp,
		     &conn->le.init_addr, &conn->le.resp_addr, tmp);
	if (err) {
		return BT_SMP_ERR_UNSPECIFIED;
	}

	BT_DBG("pcnf %s", bt_hex(smp->pcnf, 16));
	BT_DBG("cfm %s", bt_hex(tmp, 16));

	if (memcmp(smp->pcnf, tmp, sizeof(smp->pcnf))) {
		return BT_SMP_ERR_CONFIRM_FAILED;
	}

	if (IS_ENABLED(CONFIG_BT_CENTRAL) &&
	    conn->role == BT_HCI_ROLE_MASTER) {
		uint8_t ediv[2], rand[8];

		/* No need to store master STK */
		err = smp_s1(smp->tk, smp->rrnd, smp->prnd, tmp);
		if (err) {
			return BT_SMP_ERR_UNSPECIFIED;
		}

		/* Rand and EDiv are 0 for the STK */
		(void)memset(ediv, 0, sizeof(ediv));
		(void)memset(rand, 0, sizeof(rand));
		if (bt_conn_le_start_encryption(conn, rand, ediv, tmp,
						get_encryption_key_size(smp))) {
			BT_ERR("Failed to start encryption");
			return BT_SMP_ERR_UNSPECIFIED;
		}

		atomic_set_bit(smp->flags, SMP_FLAG_ENC_PENDING);

		if (IS_ENABLED(CONFIG_BT_SMP_USB_HCI_CTLR_WORKAROUND)) {
			if (smp->remote_dist & BT_SMP_DIST_ENC_KEY) {
				atomic_set_bit(smp->allowed_cmds,
					       BT_SMP_CMD_ENCRYPT_INFO);
			} else if (smp->remote_dist & BT_SMP_DIST_ID_KEY) {
				atomic_set_bit(smp->allowed_cmds,
					       BT_SMP_CMD_IDENT_INFO);
			} else if (smp->remote_dist & BT_SMP_DIST_SIGN) {
				atomic_set_bit(smp->allowed_cmds,
					       BT_SMP_CMD_SIGNING_INFO);
			}
		}

		return 0;
	}

	if (IS_ENABLED(CONFIG_BT_PERIPHERAL)) {
		err = smp_s1(smp->tk, smp->prnd, smp->rrnd, tmp);
		if (err) {
			BT_ERR("Calculate STK failed");
			return BT_SMP_ERR_UNSPECIFIED;
		}

		memcpy(smp->tk, tmp, sizeof(smp->tk));
		BT_DBG("generated STK %s", bt_hex(smp->tk, 16));

		atomic_set_bit(smp->flags, SMP_FLAG_ENC_PENDING);

		return smp_send_pairing_random(smp);
	}

	return 0;
}

static uint8_t legacy_pairing_confirm(struct bt_smp *smp)
{
	BT_DBG("");

	if (IS_ENABLED(CONFIG_BT_CENTRAL) &&
	    smp->chan.chan.conn->role == BT_HCI_ROLE_MASTER) {
		atomic_set_bit(smp->allowed_cmds, BT_SMP_CMD_PAIRING_CONFIRM);
		return legacy_send_pairing_confirm(smp);
	}

	if (IS_ENABLED(CONFIG_BT_PERIPHERAL)) {
		if (!atomic_test_bit(smp->flags, SMP_FLAG_USER)) {
			atomic_set_bit(smp->allowed_cmds,
				       BT_SMP_CMD_PAIRING_RANDOM);
			return legacy_send_pairing_confirm(smp);
		}

		atomic_set_bit(smp->flags, SMP_FLAG_CFM_DELAYED);
	}

	return 0;
}

static void legacy_user_tk_entry(struct bt_smp *smp)
{
	if (!atomic_test_and_clear_bit(smp->flags, SMP_FLAG_CFM_DELAYED)) {
		return;
	}

	/* if confirm failed ie. due to invalid passkey, cancel pairing */
	if (legacy_pairing_confirm(smp)) {
		smp_error(smp, BT_SMP_ERR_PASSKEY_ENTRY_FAILED);
		return;
	}

	if (IS_ENABLED(CONFIG_BT_CENTRAL) &&
	    smp->chan.chan.conn->role == BT_HCI_ROLE_MASTER) {
		atomic_set_bit(smp->allowed_cmds, BT_SMP_CMD_PAIRING_CONFIRM);
		return;
	}

	if (IS_ENABLED(CONFIG_BT_PERIPHERAL)) {
		atomic_set_bit(smp->allowed_cmds, BT_SMP_CMD_PAIRING_RANDOM);
	}
}

static void legacy_passkey_entry(struct bt_smp *smp, unsigned int passkey)
{
	passkey = sys_cpu_to_le32(passkey);
	memcpy(smp->tk, &passkey, sizeof(passkey));

	legacy_user_tk_entry(smp);
}

static uint8_t smp_encrypt_info(struct bt_smp *smp, struct net_buf *buf)
{
	BT_DBG("");

	if (atomic_test_bit(smp->flags, SMP_FLAG_BOND)) {
		struct bt_smp_encrypt_info *req = (void *)buf->data;
		struct bt_conn *conn = smp->chan.chan.conn;
		struct bt_keys *keys;

		keys = bt_keys_get_type(BT_KEYS_LTK, conn->id, &conn->le.dst);
		if (!keys) {
			BT_ERR("Unable to get keys for %s",
			       bt_addr_le_str(&conn->le.dst));
			return BT_SMP_ERR_UNSPECIFIED;
		}

		memcpy(keys->ltk.val, req->ltk, 16);
	}

	atomic_set_bit(smp->allowed_cmds, BT_SMP_CMD_MASTER_IDENT);

	return 0;
}

static uint8_t smp_master_ident(struct bt_smp *smp, struct net_buf *buf)
{
	struct bt_conn *conn = smp->chan.chan.conn;
	uint8_t err;

	BT_DBG("");

	if (atomic_test_bit(smp->flags, SMP_FLAG_BOND)) {
		struct bt_smp_master_ident *req = (void *)buf->data;
		struct bt_keys *keys;

		keys = bt_keys_get_type(BT_KEYS_LTK, conn->id, &conn->le.dst);
		if (!keys) {
			BT_ERR("Unable to get keys for %s",
			       bt_addr_le_str(&conn->le.dst));
			return BT_SMP_ERR_UNSPECIFIED;
		}

		memcpy(keys->ltk.ediv, req->ediv, sizeof(keys->ltk.ediv));
		memcpy(keys->ltk.rand, req->rand, sizeof(req->rand));

		smp->remote_dist &= ~BT_SMP_DIST_ENC_KEY;
	}

	if (smp->remote_dist & BT_SMP_DIST_ID_KEY) {
		atomic_set_bit(smp->allowed_cmds, BT_SMP_CMD_IDENT_INFO);
	} else if (smp->remote_dist & BT_SMP_DIST_SIGN) {
		atomic_set_bit(smp->allowed_cmds, BT_SMP_CMD_SIGNING_INFO);
	}

	if (IS_ENABLED(CONFIG_BT_CENTRAL) &&
	    conn->role == BT_HCI_ROLE_MASTER && !smp->remote_dist) {
		err = bt_smp_distribute_keys(smp);
		if (err) {
			return err;
		}
	}

	/* if all keys were distributed, pairing is done */
	if (!smp->local_dist && !smp->remote_dist) {
		smp_pairing_complete(smp, 0);
	}

	return 0;
}

#if defined(CONFIG_BT_CENTRAL)
static uint8_t legacy_pairing_rsp(struct bt_smp *smp)
{
	uint8_t ret;

	BT_DBG("");

	ret = legacy_request_tk(smp);
	if (ret) {
		return ret;
	}

	/* ask for consent if this is due to received SecReq */
	if ((DISPLAY_FIXED(smp) || smp->method == JUST_WORKS) &&
	    atomic_test_bit(smp->flags, SMP_FLAG_SEC_REQ) &&
	    bt_auth && bt_auth->pairing_confirm) {
		atomic_set_bit(smp->flags, SMP_FLAG_USER);
		bt_auth->pairing_confirm(smp->chan.chan.conn);
		return 0;
	}

	if (!atomic_test_bit(smp->flags, SMP_FLAG_USER)) {
		atomic_set_bit(smp->allowed_cmds, BT_SMP_CMD_PAIRING_CONFIRM);
		atomic_set_bit(smp->allowed_cmds, BT_SMP_KEYPRESS_NOTIFICATION);
		return legacy_send_pairing_confirm(smp);
	}

	atomic_set_bit(smp->flags, SMP_FLAG_CFM_DELAYED);

	return 0;
}
#endif /* CONFIG_BT_CENTRAL */
#else
static uint8_t smp_encrypt_info(struct bt_smp *smp, struct net_buf *buf)
{
	return BT_SMP_ERR_CMD_NOTSUPP;
}

static uint8_t smp_master_ident(struct bt_smp *smp, struct net_buf *buf)
{
	return BT_SMP_ERR_CMD_NOTSUPP;
}
#endif /* !CONFIG_BT_SMP_SC_PAIR_ONLY */

static int smp_init(struct bt_smp *smp)
{
	/* Initialize SMP context exluding L2CAP channel context and anything
	 * else declared after.
	 */
	(void)memset(smp, 0, offsetof(struct bt_smp, chan));

	/* Generate local random number */
	if (bt_rand(smp->prnd, 16)) {
		return BT_SMP_ERR_UNSPECIFIED;
	}

	BT_DBG("prnd %s", bt_hex(smp->prnd, 16));

	atomic_set_bit(smp->allowed_cmds, BT_SMP_CMD_PAIRING_FAIL);

#if !defined(CONFIG_BT_SMP_OOB_LEGACY_PAIR_ONLY)
	sc_public_key = bt_pub_key_get();
#endif

	return 0;
}

void bt_set_bondable(bool enable)
{
	bondable = enable;
}

void bt_set_oob_data_flag(bool enable)
{
	oobd_present = enable;
}

static uint8_t get_auth(struct bt_conn *conn, uint8_t auth)
{
	if (sc_supported) {
		auth &= BT_SMP_AUTH_MASK_SC;
	} else {
		auth &= BT_SMP_AUTH_MASK;
	}

	if ((get_io_capa() == BT_SMP_IO_NO_INPUT_OUTPUT) ||
	    (!IS_ENABLED(CONFIG_BT_SMP_ENFORCE_MITM) &&
	    (conn->required_sec_level < BT_SECURITY_L3))) {
		auth &= ~(BT_SMP_AUTH_MITM);
	} else {
		auth |= BT_SMP_AUTH_MITM;
	}

	if (bondable) {
		auth |= BT_SMP_AUTH_BONDING;
	} else {
		auth &= ~BT_SMP_AUTH_BONDING;
	}

	return auth;
}

static uint8_t remote_sec_level_reachable(struct bt_smp *smp)
{
	bt_security_t sec = smp->chan.chan.conn->required_sec_level;

	if (IS_ENABLED(CONFIG_BT_SMP_SC_ONLY)) {
		sec = BT_SECURITY_L4;
	}
	if (IS_ENABLED(CONFIG_BT_SMP_OOB_LEGACY_PAIR_ONLY)) {
		sec = BT_SECURITY_L3;
	}

	switch (sec) {
	case BT_SECURITY_L1:
	case BT_SECURITY_L2:
		return 0;

	case BT_SECURITY_L4:
		if (get_encryption_key_size(smp) != BT_SMP_MAX_ENC_KEY_SIZE) {
			return BT_SMP_ERR_ENC_KEY_SIZE;
		}

		if (!atomic_test_bit(smp->flags, SMP_FLAG_SC)) {
			return BT_SMP_ERR_AUTH_REQUIREMENTS;
		}
		__fallthrough;
	case BT_SECURITY_L3:
		if (smp->method == JUST_WORKS) {
			return BT_SMP_ERR_AUTH_REQUIREMENTS;
		}

		return 0;
	default:
		return BT_SMP_ERR_UNSPECIFIED;
	}
}

static bool sec_level_reachable(struct bt_conn *conn)
{
	switch (conn->required_sec_level) {
	case BT_SECURITY_L1:
	case BT_SECURITY_L2:
		return true;
	case BT_SECURITY_L3:
		return get_io_capa() != BT_SMP_IO_NO_INPUT_OUTPUT ||
		       (bt_auth && bt_auth->oob_data_request);
	case BT_SECURITY_L4:
		return (get_io_capa() != BT_SMP_IO_NO_INPUT_OUTPUT ||
			(bt_auth && bt_auth->oob_data_request)) && sc_supported;
	default:
		return false;
	}
}

static struct bt_smp *smp_chan_get(struct bt_conn *conn)
{
	struct bt_l2cap_chan *chan;

	chan = bt_l2cap_le_lookup_rx_cid(conn, BT_L2CAP_CID_SMP);
	if (!chan) {
		BT_ERR("Unable to find SMP channel");
		return NULL;
	}

	return CONTAINER_OF(chan, struct bt_smp, chan);
}

bool bt_smp_request_ltk(struct bt_conn *conn, uint64_t rand, uint16_t ediv, uint8_t *ltk)
{
	struct bt_smp *smp;
	uint8_t enc_size;

	smp = smp_chan_get(conn);
	if (!smp) {
		return false;
	}

	/*
	 * Both legacy STK and LE SC LTK have rand and ediv equal to zero.
	 * If pairing is in progress use the TK for encryption.
	 */
	if (ediv == 0U && rand == 0U &&
	    atomic_test_bit(smp->flags, SMP_FLAG_PAIRING) &&
	    atomic_test_bit(smp->flags, SMP_FLAG_ENC_PENDING)) {
		enc_size = get_encryption_key_size(smp);

		/*
		 * We keep both legacy STK and LE SC LTK in TK.
		 * Also use only enc_size bytes of key for encryption.
		 */
		memcpy(ltk, smp->tk, enc_size);
		if (enc_size < BT_SMP_MAX_ENC_KEY_SIZE) {
			(void)memset(ltk + enc_size, 0,
				     BT_SMP_MAX_ENC_KEY_SIZE - enc_size);
		}

		atomic_set_bit(smp->flags, SMP_FLAG_ENC_PENDING);
		return true;
	}

	if (!conn->le.keys) {
		conn->le.keys = bt_keys_find(BT_KEYS_LTK_P256, conn->id,
					     &conn->le.dst);
		if (!conn->le.keys) {
			conn->le.keys = bt_keys_find(BT_KEYS_SLAVE_LTK,
						     conn->id, &conn->le.dst);
		}
	}

	if (ediv == 0U && rand == 0U &&
	    conn->le.keys && (conn->le.keys->keys & BT_KEYS_LTK_P256)) {
		enc_size = conn->le.keys->enc_size;

		memcpy(ltk, conn->le.keys->ltk.val, enc_size);
		if (enc_size < BT_SMP_MAX_ENC_KEY_SIZE) {
			(void)memset(ltk + enc_size, 0,
				     BT_SMP_MAX_ENC_KEY_SIZE - enc_size);
		}

		atomic_set_bit(smp->flags, SMP_FLAG_ENC_PENDING);
		return true;
	}

#if !defined(CONFIG_BT_SMP_SC_PAIR_ONLY)
	if (conn->le.keys && (conn->le.keys->keys & BT_KEYS_SLAVE_LTK) &&
	    !memcmp(conn->le.keys->slave_ltk.rand, &rand, 8) &&
	    !memcmp(conn->le.keys->slave_ltk.ediv, &ediv, 2)) {
		enc_size = conn->le.keys->enc_size;

		memcpy(ltk, conn->le.keys->slave_ltk.val, enc_size);
		if (enc_size < BT_SMP_MAX_ENC_KEY_SIZE) {
			(void)memset(ltk + enc_size, 0,
				     BT_SMP_MAX_ENC_KEY_SIZE - enc_size);
		}

		atomic_set_bit(smp->flags, SMP_FLAG_ENC_PENDING);
		return true;
	}
#endif /* !CONFIG_BT_SMP_SC_PAIR_ONLY */

	if (atomic_test_bit(smp->flags, SMP_FLAG_SEC_REQ)) {
		/* Notify higher level that security failed if security was
		 * initiated by slave.
		 */
		bt_conn_security_changed(conn, BT_HCI_ERR_PIN_OR_KEY_MISSING,
					 BT_SECURITY_ERR_PIN_OR_KEY_MISSING);
	}

	smp_reset(smp);
	return false;
}

#if defined(CONFIG_BT_PERIPHERAL)
static int smp_send_security_req(struct bt_conn *conn)
{
	struct bt_smp *smp;
	struct bt_smp_security_request *req;
	struct net_buf *req_buf;
	int err;

	BT_DBG("");
	smp = smp_chan_get(conn);
	if (!smp) {
		return -ENOTCONN;
	}

	/* SMP Timeout */
	if (atomic_test_bit(smp->flags, SMP_FLAG_TIMEOUT)) {
		return -EIO;
	}

	/* pairing is in progress */
	if (atomic_test_bit(smp->flags, SMP_FLAG_PAIRING)) {
		return -EBUSY;
	}

	if (atomic_test_bit(smp->flags, SMP_FLAG_ENC_PENDING)) {
		return -EBUSY;
	}

	/* early verify if required sec level if reachable */
	if (!(sec_level_reachable(conn) || smp_keys_check(conn))) {
		return -EINVAL;
	}

	if (!conn->le.keys) {
		conn->le.keys = bt_keys_get_addr(conn->id, &conn->le.dst);
		if (!conn->le.keys) {
			return -ENOMEM;
		}
	}

	if (smp_init(smp) != 0) {
		return -ENOBUFS;
	}

	req_buf = smp_create_pdu(smp, BT_SMP_CMD_SECURITY_REQUEST,
				 sizeof(*req));
	if (!req_buf) {
		return -ENOBUFS;
	}

	req = net_buf_add(req_buf, sizeof(*req));
	req->auth_req = get_auth(conn, BT_SMP_AUTH_DEFAULT);

	/* SMP timer is not restarted for SecRequest so don't use smp_send */
	err = bt_l2cap_send(conn, BT_L2CAP_CID_SMP, req_buf);
	if (err) {
		net_buf_unref(req_buf);
		return err;
	}

	atomic_set_bit(smp->flags, SMP_FLAG_SEC_REQ);
	atomic_set_bit(smp->allowed_cmds, BT_SMP_CMD_PAIRING_REQ);

	return 0;
}

static uint8_t smp_pairing_req(struct bt_smp *smp, struct net_buf *buf)
{
	struct bt_conn *conn = smp->chan.chan.conn;
	struct bt_smp_pairing *req = (void *)buf->data;
	struct bt_smp_pairing *rsp;
	uint8_t err;

	BT_DBG("");

	if ((req->max_key_size > BT_SMP_MAX_ENC_KEY_SIZE) ||
	    (req->max_key_size < BT_SMP_MIN_ENC_KEY_SIZE)) {
		return BT_SMP_ERR_ENC_KEY_SIZE;
	}

	if (!conn->le.keys) {
		conn->le.keys = bt_keys_get_addr(conn->id, &conn->le.dst);
		if (!conn->le.keys) {
			BT_DBG("Unable to get keys for %s",
			       bt_addr_le_str(&conn->le.dst));
			return BT_SMP_ERR_UNSPECIFIED;
		}
	}

	/* If we already sent a security request then the SMP context
	 * is already initialized.
	 */
	if (!atomic_test_bit(smp->flags, SMP_FLAG_SEC_REQ)) {
		int ret = smp_init(smp);

		if (ret) {
			return ret;
		}
	}

	/* Store req for later use */
	smp->preq[0] = BT_SMP_CMD_PAIRING_REQ;
	memcpy(smp->preq + 1, req, sizeof(*req));

	/* create rsp, it will be used later on */
	smp->prsp[0] = BT_SMP_CMD_PAIRING_RSP;
	rsp = (struct bt_smp_pairing *)&smp->prsp[1];

	rsp->auth_req = get_auth(conn, req->auth_req);
	rsp->io_capability = get_io_capa();
	rsp->oob_flag = oobd_present ? BT_SMP_OOB_PRESENT :
				       BT_SMP_OOB_NOT_PRESENT;
	rsp->max_key_size = BT_SMP_MAX_ENC_KEY_SIZE;
	rsp->init_key_dist = (req->init_key_dist & RECV_KEYS);
	rsp->resp_key_dist = (req->resp_key_dist & SEND_KEYS);

	if ((rsp->auth_req & BT_SMP_AUTH_SC) &&
	    (req->auth_req & BT_SMP_AUTH_SC)) {
		atomic_set_bit(smp->flags, SMP_FLAG_SC);

		rsp->init_key_dist &= RECV_KEYS_SC;
		rsp->resp_key_dist &= SEND_KEYS_SC;
	}

	if ((rsp->auth_req & BT_SMP_AUTH_CT2) &&
	    (req->auth_req & BT_SMP_AUTH_CT2)) {
		atomic_set_bit(smp->flags, SMP_FLAG_CT2);
	}

	smp->local_dist = rsp->resp_key_dist;
	smp->remote_dist = rsp->init_key_dist;

	if ((rsp->auth_req & BT_SMP_AUTH_BONDING) &&
	    (req->auth_req & BT_SMP_AUTH_BONDING)) {
		atomic_set_bit(smp->flags, SMP_FLAG_BOND);
	} else if (IS_ENABLED(CONFIG_BT_BONDING_REQUIRED)) {
		/* Reject pairing req if not both intend to bond */
		BT_DBG("Bonding required");
		return BT_SMP_ERR_UNSPECIFIED;
	}

	atomic_set_bit(smp->flags, SMP_FLAG_PAIRING);

	smp->method = get_pair_method(smp, req->io_capability);

	if (!update_keys_check(smp, conn->le.keys)) {
		return BT_SMP_ERR_AUTH_REQUIREMENTS;
	}

	err = remote_sec_level_reachable(smp);
	if (err) {
		return err;
	}

	if (!atomic_test_bit(smp->flags, SMP_FLAG_SC)) {
#if defined(CONFIG_BT_SMP_SC_PAIR_ONLY)
		return BT_SMP_ERR_AUTH_REQUIREMENTS;
#else
		if (IS_ENABLED(CONFIG_BT_SMP_APP_PAIRING_ACCEPT)) {
			err = smp_pairing_accept_query(conn, req);
			if (err) {
				return err;
			}
		}

		return legacy_pairing_req(smp);
#endif /* CONFIG_BT_SMP_SC_PAIR_ONLY */
	}

	if (IS_ENABLED(CONFIG_BT_SMP_APP_PAIRING_ACCEPT)) {
		err = smp_pairing_accept_query(conn, req);
		if (err) {
			return err;
		}
	}

	if ((DISPLAY_FIXED(smp) || smp->method == JUST_WORKS) &&
	    !atomic_test_bit(smp->flags, SMP_FLAG_SEC_REQ) &&
	    bt_auth && bt_auth->pairing_confirm) {
		atomic_set_bit(smp->flags, SMP_FLAG_USER);
		bt_auth->pairing_confirm(conn);
		return 0;
	}

	atomic_set_bit(smp->allowed_cmds, BT_SMP_CMD_PUBLIC_KEY);
	return send_pairing_rsp(smp);
}
#else
static uint8_t smp_pairing_req(struct bt_smp *smp, struct net_buf *buf)
{
	return BT_SMP_ERR_CMD_NOTSUPP;
}
#endif /* CONFIG_BT_PERIPHERAL */

static uint8_t sc_send_public_key(struct bt_smp *smp)
{
	struct bt_smp_public_key *req;
	struct net_buf *req_buf;

	req_buf = smp_create_pdu(smp, BT_SMP_CMD_PUBLIC_KEY, sizeof(*req));
	if (!req_buf) {
		return BT_SMP_ERR_UNSPECIFIED;
	}

	req = net_buf_add(req_buf, sizeof(*req));

	memcpy(req->x, sc_public_key, sizeof(req->x));
	memcpy(req->y, &sc_public_key[32], sizeof(req->y));

	smp_send(smp, req_buf, NULL, NULL);

	if (IS_ENABLED(CONFIG_BT_USE_DEBUG_KEYS)) {
		atomic_set_bit(smp->flags, SMP_FLAG_SC_DEBUG_KEY);
	}

	return 0;
}

#if defined(CONFIG_BT_CENTRAL)
static int smp_send_pairing_req(struct bt_conn *conn)
{
	struct bt_smp *smp;
	struct bt_smp_pairing *req;
	struct net_buf *req_buf;

	BT_DBG("");

	smp = smp_chan_get(conn);
	if (!smp) {
		return -ENOTCONN;
	}

	/* SMP Timeout */
	if (atomic_test_bit(smp->flags, SMP_FLAG_TIMEOUT)) {
		return -EIO;
	}

	/* A higher security level is requested during the key distribution
	 * phase, once pairing is complete a new pairing procedure will start.
	 */
	if (atomic_test_bit(smp->flags, SMP_FLAG_KEYS_DISTR)) {
		return 0;
	}

	/* pairing is in progress */
	if (atomic_test_bit(smp->flags, SMP_FLAG_PAIRING)) {
		return -EBUSY;
	}

	/* Encryption is in progress */
	if (atomic_test_bit(smp->flags, SMP_FLAG_ENC_PENDING)) {
		return -EBUSY;
	}

	/* early verify if required sec level if reachable */
	if (!sec_level_reachable(conn)) {
		return -EINVAL;
	}

	if (!conn->le.keys) {
		conn->le.keys = bt_keys_get_addr(conn->id, &conn->le.dst);
		if (!conn->le.keys) {
			return -ENOMEM;
		}
	}

	if (smp_init(smp)) {
		return -ENOBUFS;
	}

	req_buf = smp_create_pdu(smp, BT_SMP_CMD_PAIRING_REQ, sizeof(*req));
	if (!req_buf) {
		return -ENOBUFS;
	}

	req = net_buf_add(req_buf, sizeof(*req));

	req->auth_req = get_auth(conn, BT_SMP_AUTH_DEFAULT);
	req->io_capability = get_io_capa();
	req->oob_flag = oobd_present ? BT_SMP_OOB_PRESENT :
				       BT_SMP_OOB_NOT_PRESENT;
	req->max_key_size = BT_SMP_MAX_ENC_KEY_SIZE;
	req->init_key_dist = SEND_KEYS;
	req->resp_key_dist = RECV_KEYS;

	smp->local_dist = SEND_KEYS;
	smp->remote_dist = RECV_KEYS;

	/* Store req for later use */
	smp->preq[0] = BT_SMP_CMD_PAIRING_REQ;
	memcpy(smp->preq + 1, req, sizeof(*req));

	smp_send(smp, req_buf, NULL, NULL);

	atomic_set_bit(smp->allowed_cmds, BT_SMP_CMD_PAIRING_RSP);
	atomic_set_bit(smp->allowed_cmds, BT_SMP_CMD_SECURITY_REQUEST);
	atomic_set_bit(smp->flags, SMP_FLAG_PAIRING);

	return 0;
}

static uint8_t smp_pairing_rsp(struct bt_smp *smp, struct net_buf *buf)
{
	struct bt_conn *conn = smp->chan.chan.conn;
	struct bt_smp_pairing *rsp = (void *)buf->data;
	struct bt_smp_pairing *req = (struct bt_smp_pairing *)&smp->preq[1];
	uint8_t err;

	BT_DBG("");

	if ((rsp->max_key_size > BT_SMP_MAX_ENC_KEY_SIZE) ||
	    (rsp->max_key_size < BT_SMP_MIN_ENC_KEY_SIZE)) {
		return BT_SMP_ERR_ENC_KEY_SIZE;
	}

	smp->local_dist &= rsp->init_key_dist;
	smp->remote_dist &= rsp->resp_key_dist;

	/* Store rsp for later use */
	smp->prsp[0] = BT_SMP_CMD_PAIRING_RSP;
	memcpy(smp->prsp + 1, rsp, sizeof(*rsp));

	if ((rsp->auth_req & BT_SMP_AUTH_SC) &&
	    (req->auth_req & BT_SMP_AUTH_SC)) {
		atomic_set_bit(smp->flags, SMP_FLAG_SC);
	}

	if ((rsp->auth_req & BT_SMP_AUTH_CT2) &&
	    (req->auth_req & BT_SMP_AUTH_CT2)) {
		atomic_set_bit(smp->flags, SMP_FLAG_CT2);
	}

	if ((rsp->auth_req & BT_SMP_AUTH_BONDING) &&
	    (req->auth_req & BT_SMP_AUTH_BONDING)) {
		atomic_set_bit(smp->flags, SMP_FLAG_BOND);
	} else if (IS_ENABLED(CONFIG_BT_BONDING_REQUIRED)) {
		/* Reject pairing req if not both intend to bond */
		BT_DBG("Bonding required");
		return BT_SMP_ERR_UNSPECIFIED;
	}

	smp->method = get_pair_method(smp, rsp->io_capability);

	if (!update_keys_check(smp, conn->le.keys)) {
		return BT_SMP_ERR_AUTH_REQUIREMENTS;
	}

	err = remote_sec_level_reachable(smp);
	if (err) {
		return err;
	}

	if (!atomic_test_bit(smp->flags, SMP_FLAG_SC)) {
#if defined(CONFIG_BT_SMP_SC_PAIR_ONLY)
		return BT_SMP_ERR_AUTH_REQUIREMENTS;
#else
		if (IS_ENABLED(CONFIG_BT_SMP_APP_PAIRING_ACCEPT)) {
			err = smp_pairing_accept_query(conn, rsp);
			if (err) {
				return err;
			}
		}

		return legacy_pairing_rsp(smp);
#endif /* CONFIG_BT_SMP_SC_PAIR_ONLY */
	}

	smp->local_dist &= SEND_KEYS_SC;
	smp->remote_dist &= RECV_KEYS_SC;

	if (IS_ENABLED(CONFIG_BT_SMP_APP_PAIRING_ACCEPT)) {
		err = smp_pairing_accept_query(conn, rsp);
		if (err) {
			return err;
		}
	}

	if ((DISPLAY_FIXED(smp) || smp->method == JUST_WORKS) &&
	    atomic_test_bit(smp->flags, SMP_FLAG_SEC_REQ) &&
	    bt_auth && bt_auth->pairing_confirm) {
		atomic_set_bit(smp->flags, SMP_FLAG_USER);
		bt_auth->pairing_confirm(conn);
		return 0;
	}

	if (!sc_public_key) {
		atomic_set_bit(smp->flags, SMP_FLAG_PKEY_SEND);
		return 0;
	}

	atomic_set_bit(smp->allowed_cmds, BT_SMP_CMD_PUBLIC_KEY);
	atomic_clear_bit(smp->allowed_cmds, BT_SMP_CMD_SECURITY_REQUEST);

	return sc_send_public_key(smp);
}
#else
static uint8_t smp_pairing_rsp(struct bt_smp *smp, struct net_buf *buf)
{
	return BT_SMP_ERR_CMD_NOTSUPP;
}
#endif /* CONFIG_BT_CENTRAL */

static uint8_t smp_pairing_confirm(struct bt_smp *smp, struct net_buf *buf)
{
	struct bt_smp_pairing_confirm *req = (void *)buf->data;

	BT_DBG("");

	atomic_clear_bit(smp->flags, SMP_FLAG_DISPLAY);

	memcpy(smp->pcnf, req->val, sizeof(smp->pcnf));

	if (IS_ENABLED(CONFIG_BT_CENTRAL) &&
	    smp->chan.chan.conn->role == BT_HCI_ROLE_MASTER) {
		atomic_set_bit(smp->allowed_cmds, BT_SMP_CMD_PAIRING_RANDOM);
		return smp_send_pairing_random(smp);
	}

	if (!IS_ENABLED(CONFIG_BT_PERIPHERAL)) {
		return 0;
	}

#if !defined(CONFIG_BT_SMP_SC_PAIR_ONLY)
	if (!atomic_test_bit(smp->flags, SMP_FLAG_SC)) {
		return legacy_pairing_confirm(smp);
	}
#endif /* !CONFIG_BT_SMP_SC_PAIR_ONLY */

	switch (smp->method) {
	case PASSKEY_DISPLAY:
		atomic_set_bit(smp->allowed_cmds, BT_SMP_CMD_PAIRING_RANDOM);
		return smp_send_pairing_confirm(smp);
	case PASSKEY_INPUT:
		if (atomic_test_bit(smp->flags, SMP_FLAG_USER)) {
			atomic_set_bit(smp->flags, SMP_FLAG_CFM_DELAYED);
			return 0;
		}

		atomic_set_bit(smp->allowed_cmds, BT_SMP_CMD_PAIRING_RANDOM);
		return smp_send_pairing_confirm(smp);
	case JUST_WORKS:
	case PASSKEY_CONFIRM:
	default:
		BT_ERR("Unknown pairing method (%u)", smp->method);
		return BT_SMP_ERR_UNSPECIFIED;
	}
}

static uint8_t sc_smp_send_dhkey_check(struct bt_smp *smp, const uint8_t *e)
{
	struct bt_smp_dhkey_check *req;
	struct net_buf *buf;

	BT_DBG("");

	buf = smp_create_pdu(smp, BT_SMP_DHKEY_CHECK, sizeof(*req));
	if (!buf) {
		return BT_SMP_ERR_UNSPECIFIED;
	}

	req = net_buf_add(buf, sizeof(*req));
	memcpy(req->e, e, sizeof(req->e));

	smp_send(smp, buf, NULL, NULL);

	return 0;
}

#if defined(CONFIG_BT_CENTRAL)
static uint8_t compute_and_send_master_dhcheck(struct bt_smp *smp)
{
	uint8_t e[16], r[16];

	(void)memset(r, 0, sizeof(r));

	switch (smp->method) {
	case JUST_WORKS:
	case PASSKEY_CONFIRM:
		break;
	case PASSKEY_DISPLAY:
	case PASSKEY_INPUT:
		memcpy(r, &smp->passkey, sizeof(smp->passkey));
		break;
	case LE_SC_OOB:
		if (smp->oobd_remote) {
			memcpy(r, smp->oobd_remote->r, sizeof(r));
		}
		break;
	default:
		BT_ERR("Unknown pairing method (%u)", smp->method);
		return BT_SMP_ERR_UNSPECIFIED;
	}

	/* calculate LTK and mackey */
	if (smp_f5(smp->dhkey, smp->prnd, smp->rrnd,
		   &smp->chan.chan.conn->le.init_addr,
		   &smp->chan.chan.conn->le.resp_addr, smp->mackey,
		   smp->tk)) {
		BT_ERR("Calculate LTK failed");
		return BT_SMP_ERR_UNSPECIFIED;
	}
	/* calculate local DHKey check */
	if (smp_f6(smp->mackey, smp->prnd, smp->rrnd, r, &smp->preq[1],
		   &smp->chan.chan.conn->le.init_addr,
		   &smp->chan.chan.conn->le.resp_addr, e)) {
		BT_ERR("Calculate local DHKey check failed");
		return BT_SMP_ERR_UNSPECIFIED;
	}

	atomic_set_bit(smp->allowed_cmds, BT_SMP_DHKEY_CHECK);
	return sc_smp_send_dhkey_check(smp, e);
}
#endif /* CONFIG_BT_CENTRAL */

#if defined(CONFIG_BT_PERIPHERAL)
static uint8_t compute_and_check_and_send_slave_dhcheck(struct bt_smp *smp)
{
	uint8_t re[16], e[16], r[16];
	uint8_t err;

	(void)memset(r, 0, sizeof(r));

	switch (smp->method) {
	case JUST_WORKS:
	case PASSKEY_CONFIRM:
		break;
	case PASSKEY_DISPLAY:
	case PASSKEY_INPUT:
		memcpy(r, &smp->passkey, sizeof(smp->passkey));
		break;
	case LE_SC_OOB:
		if (smp->oobd_remote) {
			memcpy(r, smp->oobd_remote->r, sizeof(r));
		}
		break;
	default:
		BT_ERR("Unknown pairing method (%u)", smp->method);
		return BT_SMP_ERR_UNSPECIFIED;
	}

	/* calculate LTK and mackey */
	if (smp_f5(smp->dhkey, smp->rrnd, smp->prnd,
		   &smp->chan.chan.conn->le.init_addr,
		   &smp->chan.chan.conn->le.resp_addr, smp->mackey,
		   smp->tk)) {
		BT_ERR("Calculate LTK failed");
		return BT_SMP_ERR_UNSPECIFIED;
	}

	/* calculate local DHKey check */
	if (smp_f6(smp->mackey, smp->prnd, smp->rrnd, r, &smp->prsp[1],
		   &smp->chan.chan.conn->le.resp_addr,
		   &smp->chan.chan.conn->le.init_addr, e)) {
		BT_ERR("Calculate local DHKey check failed");
		return BT_SMP_ERR_UNSPECIFIED;
	}

	if (smp->method == LE_SC_OOB) {
		if (smp->oobd_local) {
			memcpy(r, smp->oobd_local->r, sizeof(r));
		} else {
			memset(r, 0, sizeof(r));
		}
	}

	/* calculate remote DHKey check */
	if (smp_f6(smp->mackey, smp->rrnd, smp->prnd, r, &smp->preq[1],
		   &smp->chan.chan.conn->le.init_addr,
		   &smp->chan.chan.conn->le.resp_addr, re)) {
		BT_ERR("Calculate remote DHKey check failed");
		return BT_SMP_ERR_UNSPECIFIED;
	}

	/* compare received E with calculated remote */
	if (memcmp(smp->e, re, 16)) {
		return BT_SMP_ERR_DHKEY_CHECK_FAILED;
	}

	/* send local e */
	err = sc_smp_send_dhkey_check(smp, e);
	if (err) {
		return err;
	}

	atomic_set_bit(smp->flags, SMP_FLAG_ENC_PENDING);
	return 0;
}
#endif /* CONFIG_BT_PERIPHERAL */

static void bt_smp_dhkey_ready(const uint8_t *dhkey);
static uint8_t smp_dhkey_generate(struct bt_smp *smp)
{
	int err;

	atomic_set_bit(smp->flags, SMP_FLAG_DHKEY_GEN);
	err = bt_dh_key_gen(smp->pkey, bt_smp_dhkey_ready);
	if (err) {
		atomic_clear_bit(smp->flags, SMP_FLAG_DHKEY_GEN);

		BT_ERR("Failed to generate DHKey");
		return BT_SMP_ERR_UNSPECIFIED;
	}

	return 0;
}

static uint8_t smp_dhkey_ready(struct bt_smp *smp, const uint8_t *dhkey)
{
	if (!dhkey) {
		return BT_SMP_ERR_DHKEY_CHECK_FAILED;
	}

	atomic_clear_bit(smp->flags, SMP_FLAG_DHKEY_PENDING);
	memcpy(smp->dhkey, dhkey, BT_DH_KEY_LEN);

	/* wait for user passkey confirmation */
	if (atomic_test_bit(smp->flags, SMP_FLAG_USER)) {
		atomic_set_bit(smp->flags, SMP_FLAG_DHKEY_SEND);
		return 0;
	}

	/* wait for remote DHKey Check */
	if (atomic_test_bit(smp->flags, SMP_FLAG_DHCHECK_WAIT)) {
		atomic_set_bit(smp->flags, SMP_FLAG_DHKEY_SEND);
		return 0;
	}

	if (atomic_test_bit(smp->flags, SMP_FLAG_DHKEY_SEND)) {
#if defined(CONFIG_BT_CENTRAL)
		if (smp->chan.chan.conn->role == BT_HCI_ROLE_MASTER) {
			return compute_and_send_master_dhcheck(smp);
		}

#endif /* CONFIG_BT_CENTRAL */

#if defined(CONFIG_BT_PERIPHERAL)
		return  compute_and_check_and_send_slave_dhcheck(smp);
#endif /* CONFIG_BT_PERIPHERAL */
	}

	return 0;
}

static struct bt_smp *smp_find(int flag)
{
	for (int i = 0; i < ARRAY_SIZE(bt_smp_pool); i++) {
		if (atomic_test_bit(bt_smp_pool[i].flags, flag)) {
			return &bt_smp_pool[i];
		}
	}

	return NULL;
}

static void bt_smp_dhkey_ready(const uint8_t *dhkey)
{
	BT_DBG("%p", dhkey);
	int err;

	struct bt_smp *smp = smp_find(SMP_FLAG_DHKEY_GEN);
	if (smp) {
		atomic_clear_bit(smp->flags, SMP_FLAG_DHKEY_GEN);
		err = smp_dhkey_ready(smp, dhkey);
		if (err) {
			smp_error(smp, err);
		}
	}

	err = 0;
	do {
		smp = smp_find(SMP_FLAG_DHKEY_PENDING);
		if (smp) {
			err = smp_dhkey_generate(smp);
			if (err) {
				smp_error(smp, err);
			}
		}
	} while (smp && err);
}

static uint8_t sc_smp_check_confirm(struct bt_smp *smp)
{
	uint8_t cfm[16];
	uint8_t r;

	switch (smp->method) {
	case LE_SC_OOB:
		return 0;
	case PASSKEY_CONFIRM:
	case JUST_WORKS:
		r = 0U;
		break;
	case PASSKEY_DISPLAY:
	case PASSKEY_INPUT:
		/*
		 * In the Passkey Entry protocol, the most significant
		 * bit of Z is set equal to one and the least
		 * significant bit is made up from one bit of the
		 * passkey e.g. if the passkey bit is 1, then Z = 0x81
		 * and if the passkey bit is 0, then Z = 0x80.
		 */
		r = (smp->passkey >> smp->passkey_round) & 0x01;
		r |= 0x80;
		break;
	default:
		BT_ERR("Unknown pairing method (%u)", smp->method);
		return BT_SMP_ERR_UNSPECIFIED;
	}

	if (smp_f4(smp->pkey, sc_public_key, smp->rrnd, r, cfm)) {
		BT_ERR("Calculate confirm failed");
		return BT_SMP_ERR_UNSPECIFIED;
	}

	BT_DBG("pcnf %s", bt_hex(smp->pcnf, 16));
	BT_DBG("cfm %s", bt_hex(cfm, 16));

	if (memcmp(smp->pcnf, cfm, 16)) {
		return BT_SMP_ERR_CONFIRM_FAILED;
	}

	return 0;
}

static bool le_sc_oob_data_req_check(struct bt_smp *smp)
{
	struct bt_smp_pairing *req = (struct bt_smp_pairing *)&smp->preq[1];

	return ((req->oob_flag & BT_SMP_OOB_DATA_MASK) == BT_SMP_OOB_PRESENT);
}

static bool le_sc_oob_data_rsp_check(struct bt_smp *smp)
{
	struct bt_smp_pairing *rsp = (struct bt_smp_pairing *)&smp->prsp[1];

	return ((rsp->oob_flag & BT_SMP_OOB_DATA_MASK) == BT_SMP_OOB_PRESENT);
}

static void le_sc_oob_config_set(struct bt_smp *smp,
				 struct bt_conn_oob_info *info)
{
	bool req_oob_present = le_sc_oob_data_req_check(smp);
	bool rsp_oob_present = le_sc_oob_data_rsp_check(smp);
	int oob_config = BT_CONN_OOB_NO_DATA;

	if (IS_ENABLED(CONFIG_BT_CENTRAL) &&
	    smp->chan.chan.conn->role == BT_HCI_ROLE_MASTER) {
		oob_config = req_oob_present ? BT_CONN_OOB_REMOTE_ONLY :
					       BT_CONN_OOB_NO_DATA;

		if (rsp_oob_present) {
			oob_config = (oob_config == BT_CONN_OOB_REMOTE_ONLY) ?
				     BT_CONN_OOB_BOTH_PEERS :
				     BT_CONN_OOB_LOCAL_ONLY;
		}
	} else if (IS_ENABLED(CONFIG_BT_PERIPHERAL)) {
		oob_config = req_oob_present ? BT_CONN_OOB_LOCAL_ONLY :
					       BT_CONN_OOB_NO_DATA;

		if (rsp_oob_present) {
			oob_config = (oob_config == BT_CONN_OOB_LOCAL_ONLY) ?
				     BT_CONN_OOB_BOTH_PEERS :
				     BT_CONN_OOB_REMOTE_ONLY;
		}
	}

	info->lesc.oob_config = oob_config;
}

static uint8_t smp_pairing_random(struct bt_smp *smp, struct net_buf *buf)
{
	struct bt_smp_pairing_random *req = (void *)buf->data;
	uint32_t passkey;
	uint8_t err;

	BT_DBG("");

	memcpy(smp->rrnd, req->val, sizeof(smp->rrnd));

#if !defined(CONFIG_BT_SMP_SC_PAIR_ONLY)
	if (!atomic_test_bit(smp->flags, SMP_FLAG_SC)) {
		return legacy_pairing_random(smp);
	}
#endif /* !CONFIG_BT_SMP_SC_PAIR_ONLY */

#if defined(CONFIG_BT_CENTRAL)
	if (smp->chan.chan.conn->role == BT_HCI_ROLE_MASTER) {
		err = sc_smp_check_confirm(smp);
		if (err) {
			return err;
		}

		switch (smp->method) {
		case PASSKEY_CONFIRM:
			/* compare passkey before calculating LTK */
			if (smp_g2(sc_public_key, smp->pkey, smp->prnd,
				   smp->rrnd, &passkey)) {
				return BT_SMP_ERR_UNSPECIFIED;
			}

			atomic_set_bit(smp->flags, SMP_FLAG_USER);
			atomic_set_bit(smp->flags, SMP_FLAG_DHKEY_SEND);
			bt_auth->passkey_confirm(smp->chan.chan.conn, passkey);
			return 0;
		case JUST_WORKS:
			break;
		case LE_SC_OOB:
			break;
		case PASSKEY_DISPLAY:
		case PASSKEY_INPUT:
			smp->passkey_round++;
			if (smp->passkey_round == 20U) {
				break;
			}

			if (bt_rand(smp->prnd, 16)) {
				return BT_SMP_ERR_UNSPECIFIED;
			}

			atomic_set_bit(smp->allowed_cmds,
				       BT_SMP_CMD_PAIRING_CONFIRM);
			return smp_send_pairing_confirm(smp);
		default:
			BT_ERR("Unknown pairing method (%u)", smp->method);
			return BT_SMP_ERR_UNSPECIFIED;
		}

		/* wait for DHKey being generated */
		if (atomic_test_bit(smp->flags, SMP_FLAG_DHKEY_PENDING)) {
			atomic_set_bit(smp->flags, SMP_FLAG_DHKEY_SEND);
			return 0;
		}

		return compute_and_send_master_dhcheck(smp);
	}
#endif /* CONFIG_BT_CENTRAL */

#if defined(CONFIG_BT_PERIPHERAL)
	switch (smp->method) {
	case PASSKEY_CONFIRM:
		if (smp_g2(smp->pkey, sc_public_key, smp->rrnd, smp->prnd,
			   &passkey)) {
			return BT_SMP_ERR_UNSPECIFIED;
		}

		atomic_set_bit(smp->flags, SMP_FLAG_USER);
		bt_auth->passkey_confirm(smp->chan.chan.conn, passkey);
		break;
	case JUST_WORKS:
		break;
	case PASSKEY_DISPLAY:
	case PASSKEY_INPUT:
		err = sc_smp_check_confirm(smp);
		if (err) {
			return err;
		}

		atomic_set_bit(smp->allowed_cmds,
			       BT_SMP_CMD_PAIRING_CONFIRM);
		err = smp_send_pairing_random(smp);
		if (err) {
			return err;
		}

		smp->passkey_round++;
		if (smp->passkey_round == 20U) {
			atomic_set_bit(smp->allowed_cmds, BT_SMP_DHKEY_CHECK);
			atomic_set_bit(smp->flags, SMP_FLAG_DHCHECK_WAIT);
			return 0;
		}

		if (bt_rand(smp->prnd, 16)) {
			return BT_SMP_ERR_UNSPECIFIED;
		}

		return 0;
	case LE_SC_OOB:
		/* Step 6: Select random N */
		if (bt_rand(smp->prnd, 16)) {
			return BT_SMP_ERR_UNSPECIFIED;
		}

		if (bt_auth && bt_auth->oob_data_request) {
			struct bt_conn_oob_info info = {
				.type = BT_CONN_OOB_LE_SC,
				.lesc.oob_config = BT_CONN_OOB_NO_DATA,
			};

			le_sc_oob_config_set(smp, &info);

			smp->oobd_local = NULL;
			smp->oobd_remote = NULL;

			atomic_set_bit(smp->flags, SMP_FLAG_OOB_PENDING);
			bt_auth->oob_data_request(smp->chan.chan.conn, &info);

			return 0;
		} else {
			return BT_SMP_ERR_OOB_NOT_AVAIL;
		}
	default:
		BT_ERR("Unknown pairing method (%u)", smp->method);
		return BT_SMP_ERR_UNSPECIFIED;
	}

	atomic_set_bit(smp->allowed_cmds, BT_SMP_DHKEY_CHECK);
	atomic_set_bit(smp->flags, SMP_FLAG_DHCHECK_WAIT);
	return smp_send_pairing_random(smp);
#else
	return BT_SMP_ERR_PAIRING_NOTSUPP;
#endif /* CONFIG_BT_PERIPHERAL */
}

static uint8_t smp_pairing_failed(struct bt_smp *smp, struct net_buf *buf)
{
	struct bt_conn *conn = smp->chan.chan.conn;
	struct bt_smp_pairing_fail *req = (void *)buf->data;

	BT_ERR("reason 0x%x", req->reason);

	if (atomic_test_and_clear_bit(smp->flags, SMP_FLAG_USER) ||
	    atomic_test_and_clear_bit(smp->flags, SMP_FLAG_DISPLAY)) {
		if (bt_auth && bt_auth->cancel) {
			bt_auth->cancel(conn);
		}
	}

	smp_pairing_complete(smp, req->reason);

	/* return no error to avoid sending Pairing Failed in response */
	return 0;
}

static uint8_t smp_ident_info(struct bt_smp *smp, struct net_buf *buf)
{
	BT_DBG("");

	if (atomic_test_bit(smp->flags, SMP_FLAG_BOND)) {
		struct bt_smp_ident_info *req = (void *)buf->data;
		struct bt_conn *conn = smp->chan.chan.conn;
		struct bt_keys *keys;

		keys = bt_keys_get_type(BT_KEYS_IRK, conn->id, &conn->le.dst);
		if (!keys) {
			BT_ERR("Unable to get keys for %s",
			       bt_addr_le_str(&conn->le.dst));
			return BT_SMP_ERR_UNSPECIFIED;
		}

		memcpy(keys->irk.val, req->irk, 16);
	}

	atomic_set_bit(smp->allowed_cmds, BT_SMP_CMD_IDENT_ADDR_INFO);

	return 0;
}

static uint8_t smp_ident_addr_info(struct bt_smp *smp, struct net_buf *buf)
{
	struct bt_conn *conn = smp->chan.chan.conn;
	struct bt_smp_ident_addr_info *req = (void *)buf->data;
	uint8_t err;

	BT_DBG("identity %s", bt_addr_le_str(&req->addr));

	if (!bt_addr_le_is_identity(&req->addr)) {
		BT_ERR("Invalid identity %s", bt_addr_le_str(&req->addr));
		BT_ERR(" for %s", bt_addr_le_str(&conn->le.dst));
		return BT_SMP_ERR_INVALID_PARAMS;
	}

	if (bt_addr_le_cmp(&conn->le.dst, &req->addr) != 0) {
		struct bt_keys *keys = bt_keys_find_addr(conn->id, &req->addr);

		if (keys) {
			if (!update_keys_check(smp, keys)) {
				return BT_SMP_ERR_UNSPECIFIED;
			}

			bt_keys_clear(keys);
		}
	}

	if (atomic_test_bit(smp->flags, SMP_FLAG_BOND)) {
		const bt_addr_le_t *dst;
		struct bt_keys *keys;

		keys = bt_keys_get_type(BT_KEYS_IRK, conn->id, &conn->le.dst);
		if (!keys) {
			BT_ERR("Unable to get keys for %s",
			       bt_addr_le_str(&conn->le.dst));
			return BT_SMP_ERR_UNSPECIFIED;
		}

		/*
		 * We can't use conn->dst here as this might already contain
		 * identity address known from previous pairing. Since all keys
		 * are cleared on re-pairing we wouldn't store IRK distributed
		 * in new pairing.
		 */
		if (conn->role == BT_HCI_ROLE_MASTER) {
			dst = &conn->le.resp_addr;
		} else {
			dst = &conn->le.init_addr;
		}

		if (bt_addr_le_is_rpa(dst)) {
			/* always update last use RPA */
			bt_addr_copy(&keys->irk.rpa, &dst->a);

			/*
			 * Update connection address and notify about identity
			 * resolved only if connection wasn't already reported
			 * with identity address. This may happen if IRK was
			 * present before ie. due to re-pairing.
			 */
			if (!bt_addr_le_is_identity(&conn->le.dst)) {
				bt_addr_le_copy(&keys->addr, &req->addr);
				bt_addr_le_copy(&conn->le.dst, &req->addr);

				bt_conn_identity_resolved(conn);
			}
		}

		bt_id_add(keys);
	}

	smp->remote_dist &= ~BT_SMP_DIST_ID_KEY;

	if (smp->remote_dist & BT_SMP_DIST_SIGN) {
		atomic_set_bit(smp->allowed_cmds, BT_SMP_CMD_SIGNING_INFO);
	}

	if (IS_ENABLED(CONFIG_BT_CENTRAL) &&
	    conn->role == BT_HCI_ROLE_MASTER && !smp->remote_dist) {
		err = bt_smp_distribute_keys(smp);
		if (err) {
			return err;
		}
	}

	/* if all keys were distributed, pairing is done */
	if (!smp->local_dist && !smp->remote_dist) {
		smp_pairing_complete(smp, 0);
	}

	return 0;
}

#if defined(CONFIG_BT_SIGNING)
static uint8_t smp_signing_info(struct bt_smp *smp, struct net_buf *buf)
{
	struct bt_conn *conn = smp->chan.chan.conn;
	uint8_t err;

	BT_DBG("");

	if (atomic_test_bit(smp->flags, SMP_FLAG_BOND)) {
		struct bt_smp_signing_info *req = (void *)buf->data;
		struct bt_keys *keys;

		keys = bt_keys_get_type(BT_KEYS_REMOTE_CSRK, conn->id,
					&conn->le.dst);
		if (!keys) {
			BT_ERR("Unable to get keys for %s",
			       bt_addr_le_str(&conn->le.dst));
			return BT_SMP_ERR_UNSPECIFIED;
		}

		memcpy(keys->remote_csrk.val, req->csrk,
		       sizeof(keys->remote_csrk.val));
	}

	smp->remote_dist &= ~BT_SMP_DIST_SIGN;

	if (IS_ENABLED(CONFIG_BT_CENTRAL) &&
	    conn->role == BT_HCI_ROLE_MASTER && !smp->remote_dist) {
		err = bt_smp_distribute_keys(smp);
		if (err) {
			return err;
		}
	}

	/* if all keys were distributed, pairing is done */
	if (!smp->local_dist && !smp->remote_dist) {
		smp_pairing_complete(smp, 0);
	}

	return 0;
}
#else
static uint8_t smp_signing_info(struct bt_smp *smp, struct net_buf *buf)
{
	return BT_SMP_ERR_CMD_NOTSUPP;
}
#endif /* CONFIG_BT_SIGNING */

#if defined(CONFIG_BT_CENTRAL)
static uint8_t smp_security_request(struct bt_smp *smp, struct net_buf *buf)
{
	struct bt_conn *conn = smp->chan.chan.conn;
	struct bt_smp_security_request *req = (void *)buf->data;
	uint8_t auth;

	BT_DBG("");

	/* A higher security level is requested during the key distribution
	 * phase, once pairing is complete a new pairing procedure will start.
	 */
	if (atomic_test_bit(smp->flags, SMP_FLAG_KEYS_DISTR)) {
		return 0;
	}

	if (atomic_test_bit(smp->flags, SMP_FLAG_PAIRING)) {
		/* We have already started pairing process */
		return 0;
	}

	if (atomic_test_bit(smp->flags, SMP_FLAG_ENC_PENDING)) {
		/* We have already started encryption procedure */
		return 0;
	}

	if (sc_supported) {
		auth = req->auth_req & BT_SMP_AUTH_MASK_SC;
	} else {
		auth = req->auth_req & BT_SMP_AUTH_MASK;
	}

	if (IS_ENABLED(CONFIG_BT_SMP_SC_PAIR_ONLY) &&
	    !(auth & BT_SMP_AUTH_SC)) {
		return BT_SMP_ERR_AUTH_REQUIREMENTS;
	}

	if (IS_ENABLED(CONFIG_BT_BONDING_REQUIRED) &&
	    !(bondable && (auth & BT_SMP_AUTH_BONDING))) {
		/* Reject security req if not both intend to bond */
		BT_DBG("Bonding required");
		return BT_SMP_ERR_UNSPECIFIED;
	}

	if (conn->le.keys) {
		/* Make sure we have an LTK to encrypt with */
		if (!(conn->le.keys->keys & (BT_KEYS_LTK_P256 | BT_KEYS_LTK))) {
			goto pair;
		}
	} else {
		conn->le.keys = bt_keys_find(BT_KEYS_LTK_P256, conn->id,
					     &conn->le.dst);
		if (!conn->le.keys) {
			conn->le.keys = bt_keys_find(BT_KEYS_LTK, conn->id,
						     &conn->le.dst);
		}
	}

	if (!conn->le.keys) {
		goto pair;
	}

	/* if MITM required key must be authenticated */
	if ((auth & BT_SMP_AUTH_MITM) &&
	    !(conn->le.keys->flags & BT_KEYS_AUTHENTICATED)) {
		if (get_io_capa() != BT_SMP_IO_NO_INPUT_OUTPUT) {
			BT_INFO("New auth requirements: 0x%x, repairing",
				auth);
			goto pair;
		}

		BT_WARN("Unsupported auth requirements: 0x%x, repairing",
			auth);
		goto pair;
	}

	/* if LE SC required and no p256 key present repair */
	if ((auth & BT_SMP_AUTH_SC) &&
	    !(conn->le.keys->keys & BT_KEYS_LTK_P256)) {
		BT_INFO("New auth requirements: 0x%x, repairing", auth);
		goto pair;
	}

	if (bt_conn_le_start_encryption(conn, conn->le.keys->ltk.rand,
					conn->le.keys->ltk.ediv,
					conn->le.keys->ltk.val,
					conn->le.keys->enc_size) < 0) {
		BT_ERR("Failed to start encryption");
		return BT_SMP_ERR_UNSPECIFIED;
	}

	atomic_set_bit(smp->flags, SMP_FLAG_ENC_PENDING);

	return 0;
pair:
	if (smp_send_pairing_req(conn) < 0) {
		return BT_SMP_ERR_UNSPECIFIED;
	}

	atomic_set_bit(smp->flags, SMP_FLAG_SEC_REQ);

	return 0;
}
#else
static uint8_t smp_security_request(struct bt_smp *smp, struct net_buf *buf)
{
	return BT_SMP_ERR_CMD_NOTSUPP;
}
#endif /* CONFIG_BT_CENTRAL */

static uint8_t generate_dhkey(struct bt_smp *smp)
{
	if (IS_ENABLED(CONFIG_BT_SMP_OOB_LEGACY_PAIR_ONLY)) {
		return BT_SMP_ERR_UNSPECIFIED;
	}

	atomic_set_bit(smp->flags, SMP_FLAG_DHKEY_PENDING);
	if (!smp_find(SMP_FLAG_DHKEY_GEN)) {
		return smp_dhkey_generate(smp);
	}

	return 0;
}

static uint8_t display_passkey(struct bt_smp *smp)
{
	if (IS_ENABLED(CONFIG_BT_FIXED_PASSKEY) &&
	    fixed_passkey != BT_PASSKEY_INVALID) {
		smp->passkey = fixed_passkey;
	} else {
		if (bt_rand(&smp->passkey, sizeof(smp->passkey))) {
			return BT_SMP_ERR_UNSPECIFIED;
		}

		smp->passkey %= 1000000;
	}

	smp->passkey_round = 0U;

	if (bt_auth && bt_auth->passkey_display) {
		atomic_set_bit(smp->flags, SMP_FLAG_DISPLAY);
		bt_auth->passkey_display(smp->chan.chan.conn, smp->passkey);
	}

	smp->passkey = sys_cpu_to_le32(smp->passkey);

	return 0;
}

#if defined(CONFIG_BT_PERIPHERAL)
static uint8_t smp_public_key_slave(struct bt_smp *smp)
{
	uint8_t err;

	if (!atomic_test_bit(smp->flags, SMP_FLAG_SC_DEBUG_KEY) &&
<<<<<<< HEAD
	    memcmp(smp->pkey, sc_public_key, 32) == 0) {
=======
	    memcmp(smp->pkey, sc_public_key, BT_PUB_KEY_COORD_LEN) == 0) {
>>>>>>> f19ebe4b
		/* Deny public key with identitcal X coordinate unless it is the
		 * debug public key.
		 */
		BT_WARN("Remote public key rejected");
		return BT_SMP_ERR_UNSPECIFIED;
	}

	err = sc_send_public_key(smp);
	if (err) {
		return err;
	}

	switch (smp->method) {
	case PASSKEY_CONFIRM:
	case JUST_WORKS:
		atomic_set_bit(smp->allowed_cmds, BT_SMP_CMD_PAIRING_RANDOM);

		err = smp_send_pairing_confirm(smp);
		if (err) {
			return err;
		}
		break;
	case PASSKEY_DISPLAY:
		err = display_passkey(smp);
		if (err) {
			return err;
		}

		atomic_set_bit(smp->allowed_cmds, BT_SMP_CMD_PAIRING_CONFIRM);
		atomic_set_bit(smp->allowed_cmds, BT_SMP_KEYPRESS_NOTIFICATION);
		break;
	case PASSKEY_INPUT:
		atomic_set_bit(smp->allowed_cmds, BT_SMP_CMD_PAIRING_CONFIRM);
		atomic_set_bit(smp->allowed_cmds, BT_SMP_KEYPRESS_NOTIFICATION);
		atomic_set_bit(smp->flags, SMP_FLAG_USER);
		bt_auth->passkey_entry(smp->chan.chan.conn);
		break;
	case LE_SC_OOB:
		atomic_set_bit(smp->allowed_cmds, BT_SMP_CMD_PAIRING_RANDOM);
		break;
	default:
		BT_ERR("Unknown pairing method (%u)", smp->method);
		return BT_SMP_ERR_UNSPECIFIED;
	}

	return generate_dhkey(smp);
}
#endif /* CONFIG_BT_PERIPHERAL */

static uint8_t smp_public_key(struct bt_smp *smp, struct net_buf *buf)
{
	struct bt_smp_public_key *req = (void *)buf->data;
	uint8_t err;

	BT_DBG("");

	memcpy(smp->pkey, req->x, BT_PUB_KEY_COORD_LEN);
	memcpy(&smp->pkey[BT_PUB_KEY_COORD_LEN], req->y, BT_PUB_KEY_COORD_LEN);

	/* mark key as debug if remote is using it */
	if (bt_pub_key_is_debug(smp->pkey)) {
		BT_INFO("Remote is using Debug Public key");
		atomic_set_bit(smp->flags, SMP_FLAG_SC_DEBUG_KEY);

		/* Don't allow a bond established without debug key to be
		 * updated using LTK generated from debug key.
		 */
		if (!update_debug_keys_check(smp)) {
			return BT_SMP_ERR_AUTH_REQUIREMENTS;
		}
	}

	if (IS_ENABLED(CONFIG_BT_CENTRAL) &&
	    smp->chan.chan.conn->role == BT_HCI_ROLE_MASTER) {
		if (!atomic_test_bit(smp->flags, SMP_FLAG_SC_DEBUG_KEY) &&
<<<<<<< HEAD
		    memcmp(smp->pkey, sc_public_key, 32) == 0) {
=======
		    memcmp(smp->pkey, sc_public_key, BT_PUB_KEY_COORD_LEN) == 0) {
>>>>>>> f19ebe4b
			/* Deny public key with identitcal X coordinate unless
			 * it is the debug public key.
			 */
			BT_WARN("Remote public key rejected");
			return BT_SMP_ERR_UNSPECIFIED;
		}

		switch (smp->method) {
		case PASSKEY_CONFIRM:
		case JUST_WORKS:
			atomic_set_bit(smp->allowed_cmds,
				       BT_SMP_CMD_PAIRING_CONFIRM);
			break;
		case PASSKEY_DISPLAY:
			err = display_passkey(smp);
			if (err) {
				return err;
			}

			atomic_set_bit(smp->allowed_cmds,
				       BT_SMP_CMD_PAIRING_CONFIRM);

			atomic_set_bit(smp->allowed_cmds,
				       BT_SMP_KEYPRESS_NOTIFICATION);

			err = smp_send_pairing_confirm(smp);
			if (err) {
				return err;
			}
			break;
		case PASSKEY_INPUT:
			atomic_set_bit(smp->flags, SMP_FLAG_USER);
			bt_auth->passkey_entry(smp->chan.chan.conn);

			atomic_set_bit(smp->allowed_cmds,
				       BT_SMP_KEYPRESS_NOTIFICATION);

			break;
		case LE_SC_OOB:
			/* Step 6: Select random N */
			if (bt_rand(smp->prnd, 16)) {
				return BT_SMP_ERR_UNSPECIFIED;
			}

			if (bt_auth && bt_auth->oob_data_request) {
				struct bt_conn_oob_info info = {
					.type = BT_CONN_OOB_LE_SC,
					.lesc.oob_config = BT_CONN_OOB_NO_DATA,
				};

				le_sc_oob_config_set(smp, &info);

				smp->oobd_local = NULL;
				smp->oobd_remote = NULL;

				atomic_set_bit(smp->flags,
					       SMP_FLAG_OOB_PENDING);
				bt_auth->oob_data_request(smp->chan.chan.conn,
							  &info);
			} else {
				return BT_SMP_ERR_OOB_NOT_AVAIL;
			}
			break;
		default:
			BT_ERR("Unknown pairing method (%u)", smp->method);
			return BT_SMP_ERR_UNSPECIFIED;
		}

		return generate_dhkey(smp);
	}

#if defined(CONFIG_BT_PERIPHERAL)
	if (!sc_public_key) {
		atomic_set_bit(smp->flags, SMP_FLAG_PKEY_SEND);
		return 0;
	}

	err = smp_public_key_slave(smp);
	if (err) {
		return err;
	}
#endif /* CONFIG_BT_PERIPHERAL */

	return 0;
}

static uint8_t smp_dhkey_check(struct bt_smp *smp, struct net_buf *buf)
{
	struct bt_smp_dhkey_check *req = (void *)buf->data;

	BT_DBG("");

	if (IS_ENABLED(CONFIG_BT_CENTRAL) &&
	    smp->chan.chan.conn->role == BT_HCI_ROLE_MASTER) {
		uint8_t e[16], r[16], enc_size;
		uint8_t ediv[2], rand[8];

		(void)memset(r, 0, sizeof(r));

		switch (smp->method) {
		case JUST_WORKS:
		case PASSKEY_CONFIRM:
			break;
		case PASSKEY_DISPLAY:
		case PASSKEY_INPUT:
			memcpy(r, &smp->passkey, sizeof(smp->passkey));
			break;
		case LE_SC_OOB:
			if (smp->oobd_local) {
				memcpy(r, smp->oobd_local->r, sizeof(r));
			}
			break;
		default:
			BT_ERR("Unknown pairing method (%u)", smp->method);
			return BT_SMP_ERR_UNSPECIFIED;
		}

		/* calculate remote DHKey check for comparison */
		if (smp_f6(smp->mackey, smp->rrnd, smp->prnd, r, &smp->prsp[1],
			   &smp->chan.chan.conn->le.resp_addr,
			   &smp->chan.chan.conn->le.init_addr, e)) {
			return BT_SMP_ERR_UNSPECIFIED;
		}

		if (memcmp(e, req->e, 16)) {
			return BT_SMP_ERR_DHKEY_CHECK_FAILED;
		}

		enc_size = get_encryption_key_size(smp);

		/* Rand and EDiv are 0 */
		(void)memset(ediv, 0, sizeof(ediv));
		(void)memset(rand, 0, sizeof(rand));
		if (bt_conn_le_start_encryption(smp->chan.chan.conn, rand, ediv,
						smp->tk, enc_size) < 0) {
			BT_ERR("Failed to start encryption");
			return BT_SMP_ERR_UNSPECIFIED;
		}

		atomic_set_bit(smp->flags, SMP_FLAG_ENC_PENDING);

		if (IS_ENABLED(CONFIG_BT_SMP_USB_HCI_CTLR_WORKAROUND)) {
			if (smp->remote_dist & BT_SMP_DIST_ID_KEY) {
				atomic_set_bit(smp->allowed_cmds,
					       BT_SMP_CMD_IDENT_INFO);
			} else if (smp->remote_dist & BT_SMP_DIST_SIGN) {
				atomic_set_bit(smp->allowed_cmds,
					       BT_SMP_CMD_SIGNING_INFO);
			}
		}

		return 0;
	}

#if defined(CONFIG_BT_PERIPHERAL)
	if (smp->chan.chan.conn->role == BT_HCI_ROLE_SLAVE) {
		atomic_clear_bit(smp->flags, SMP_FLAG_DHCHECK_WAIT);
		memcpy(smp->e, req->e, sizeof(smp->e));

		/* wait for DHKey being generated */
		if (atomic_test_bit(smp->flags, SMP_FLAG_DHKEY_PENDING)) {
			atomic_set_bit(smp->flags, SMP_FLAG_DHKEY_SEND);
			return 0;
		}

		/* waiting for user to confirm passkey */
		if (atomic_test_bit(smp->flags, SMP_FLAG_USER)) {
			atomic_set_bit(smp->flags, SMP_FLAG_DHKEY_SEND);
			return 0;
		}

		return compute_and_check_and_send_slave_dhcheck(smp);
	}
#endif /* CONFIG_BT_PERIPHERAL */

	return 0;
}

static uint8_t smp_keypress_notif(struct bt_smp *smp, struct net_buf *buf)
{
	ARG_UNUSED(smp);
	ARG_UNUSED(buf);

	BT_DBG("");

	/* Ignore packets until keypress notifications are fully supported. */
	atomic_set_bit(smp->allowed_cmds, BT_SMP_KEYPRESS_NOTIFICATION);
	return 0;
}

static const struct {
	uint8_t  (*func)(struct bt_smp *smp, struct net_buf *buf);
	uint8_t  expect_len;
} handlers[] = {
	{ }, /* No op-code defined for 0x00 */
	{ smp_pairing_req,         sizeof(struct bt_smp_pairing) },
	{ smp_pairing_rsp,         sizeof(struct bt_smp_pairing) },
	{ smp_pairing_confirm,     sizeof(struct bt_smp_pairing_confirm) },
	{ smp_pairing_random,      sizeof(struct bt_smp_pairing_random) },
	{ smp_pairing_failed,      sizeof(struct bt_smp_pairing_fail) },
	{ smp_encrypt_info,        sizeof(struct bt_smp_encrypt_info) },
	{ smp_master_ident,        sizeof(struct bt_smp_master_ident) },
	{ smp_ident_info,          sizeof(struct bt_smp_ident_info) },
	{ smp_ident_addr_info,     sizeof(struct bt_smp_ident_addr_info) },
	{ smp_signing_info,        sizeof(struct bt_smp_signing_info) },
	{ smp_security_request,    sizeof(struct bt_smp_security_request) },
	{ smp_public_key,          sizeof(struct bt_smp_public_key) },
	{ smp_dhkey_check,         sizeof(struct bt_smp_dhkey_check) },
	{ smp_keypress_notif,      sizeof(struct bt_smp_keypress_notif) },
};

static int bt_smp_recv(struct bt_l2cap_chan *chan, struct net_buf *buf)
{
	struct bt_smp *smp = CONTAINER_OF(chan, struct bt_smp, chan);
	struct bt_smp_hdr *hdr;
	uint8_t err;

	if (buf->len < sizeof(*hdr)) {
		BT_ERR("Too small SMP PDU received");
		return 0;
	}

	hdr = net_buf_pull_mem(buf, sizeof(*hdr));
	BT_DBG("Received SMP code 0x%02x len %u", hdr->code, buf->len);

	/*
	 * If SMP timeout occurred "no further SMP commands shall be sent over
	 * the L2CAP Security Manager Channel. A new SM procedure shall only be
	 * performed when a new physical link has been established."
	 */
	if (atomic_test_bit(smp->flags, SMP_FLAG_TIMEOUT)) {
		BT_WARN("SMP command (code 0x%02x) received after timeout",
			hdr->code);
		return 0;
	}

	/*
	 * Bluetooth Core Specification Version 5.2, Vol 3, Part H, page 1667:
	 * If a packet is received with a Code that is reserved for future use
	 * it shall be ignored.
	 */
	if (hdr->code >= ARRAY_SIZE(handlers)) {
		BT_WARN("Received reserved SMP code 0x%02x", hdr->code);
		return 0;
	}

	if (!handlers[hdr->code].func) {
		BT_WARN("Unhandled SMP code 0x%02x", hdr->code);
		smp_error(smp, BT_SMP_ERR_CMD_NOTSUPP);
		return 0;
	}

	if (!atomic_test_and_clear_bit(smp->allowed_cmds, hdr->code)) {
		BT_WARN("Unexpected SMP code 0x%02x", hdr->code);
		/* Don't send error responses to error PDUs */
		if (hdr->code != BT_SMP_CMD_PAIRING_FAIL) {
			smp_error(smp, BT_SMP_ERR_UNSPECIFIED);
		}
		return 0;
	}

	if (buf->len != handlers[hdr->code].expect_len) {
		BT_ERR("Invalid len %u for code 0x%02x", buf->len, hdr->code);
		smp_error(smp, BT_SMP_ERR_INVALID_PARAMS);
		return 0;
	}

	err = handlers[hdr->code].func(smp, buf);
	if (err) {
		smp_error(smp, err);
	}

	return 0;
}

static void bt_smp_pkey_ready(const uint8_t *pkey)
{
	int i;

	BT_DBG("");

	sc_public_key = pkey;

	if (!pkey) {
		BT_WARN("Public key not available");
		return;
	}

	k_sem_give(&sc_local_pkey_ready);

	for (i = 0; i < ARRAY_SIZE(bt_smp_pool); i++) {
		struct bt_smp *smp = &bt_smp_pool[i];
		uint8_t err;

		if (!atomic_test_bit(smp->flags, SMP_FLAG_PKEY_SEND)) {
			continue;
		}

		if (IS_ENABLED(CONFIG_BT_CENTRAL) &&
		    smp->chan.chan.conn->role == BT_HCI_ROLE_MASTER) {
			err = sc_send_public_key(smp);
			if (err) {
				smp_error(smp, err);
			}

			atomic_set_bit(smp->allowed_cmds,
				       BT_SMP_CMD_PUBLIC_KEY);
			continue;
		}

#if defined(CONFIG_BT_PERIPHERAL)
		err = smp_public_key_slave(smp);
		if (err) {
			smp_error(smp, err);
		}
#endif /* CONFIG_BT_PERIPHERAL */
	}
}

static void bt_smp_connected(struct bt_l2cap_chan *chan)
{
	struct bt_smp *smp = CONTAINER_OF(chan, struct bt_smp, chan);

	BT_DBG("chan %p cid 0x%04x", chan,
	       CONTAINER_OF(chan, struct bt_l2cap_le_chan, chan)->tx.cid);

	k_work_init_delayable(&smp->work, smp_timeout);
	smp_reset(smp);
}

static void bt_smp_disconnected(struct bt_l2cap_chan *chan)
{
	struct bt_smp *smp = CONTAINER_OF(chan, struct bt_smp, chan);
	struct bt_keys *keys = chan->conn->le.keys;

	BT_DBG("chan %p cid 0x%04x", chan,
	       CONTAINER_OF(chan, struct bt_l2cap_le_chan, chan)->tx.cid);

	/* Channel disconnected callback is always called from a work handler
	 * so canceling of the timeout work should always succeed.
	 */
	(void)k_work_cancel_delayable(&smp->work);

	if (atomic_test_bit(smp->flags, SMP_FLAG_PAIRING) ||
	    atomic_test_bit(smp->flags, SMP_FLAG_ENC_PENDING) ||
	    atomic_test_bit(smp->flags, SMP_FLAG_SEC_REQ)) {
		/* reset context and report */
		smp_pairing_complete(smp, BT_SMP_ERR_UNSPECIFIED);
	}

	if (keys) {
		/*
		 * If debug keys were used for pairing remove them.
		 * No keys indicate no bonding so free keys storage.
		 */
		if (!keys->keys || (!IS_ENABLED(CONFIG_BT_STORE_DEBUG_KEYS) &&
		    (keys->flags & BT_KEYS_DEBUG))) {
			bt_keys_clear(keys);
		}
	}

	(void)memset(smp, 0, sizeof(*smp));
}

static void bt_smp_encrypt_change(struct bt_l2cap_chan *chan,
				  uint8_t hci_status)
{
	struct bt_smp *smp = CONTAINER_OF(chan, struct bt_smp, chan);
	struct bt_conn *conn = chan->conn;

	BT_DBG("chan %p conn %p handle %u encrypt 0x%02x hci status 0x%02x",
	       chan, conn, conn->handle, conn->encrypt, hci_status);

	if (!atomic_test_and_clear_bit(smp->flags, SMP_FLAG_ENC_PENDING)) {
		/* We where not waiting for encryption procedure.
		 * This happens when encrypt change is called to notify that
		 * security has failed before starting encryption.
		 */
		return;
	}

	if (hci_status) {
		if (atomic_test_bit(smp->flags, SMP_FLAG_PAIRING)) {
			uint8_t smp_err = smp_err_get(
				bt_security_err_get(hci_status));

			/* Fail as if it happened during key distribution */
			atomic_set_bit(smp->flags, SMP_FLAG_KEYS_DISTR);
			smp_pairing_complete(smp, smp_err);
		}

		return;
	}

	if (!conn->encrypt) {
		return;
	}

	/* We were waiting for encryption but with no pairing in progress.
	 * This can happen if paired slave sent Security Request and we
	 * enabled encryption.
	 */
	if (!atomic_test_bit(smp->flags, SMP_FLAG_PAIRING)) {
		smp_reset(smp);
		return;
	}

	/* derive BR/EDR LinkKey if supported by both sides */
	if (atomic_test_bit(smp->flags, SMP_FLAG_SC)) {
		if ((smp->local_dist & BT_SMP_DIST_LINK_KEY) &&
		    (smp->remote_dist & BT_SMP_DIST_LINK_KEY)) {
			/*
			 * Link Key will be derived after key distribution to
			 * make sure remote device identity is known
			 */
			atomic_set_bit(smp->flags, SMP_FLAG_DERIVE_LK);
		}
		/*
		 * Those are used as pairing finished indicator so generated
		 * but not distributed keys must be cleared here.
		 */
		smp->local_dist &= ~BT_SMP_DIST_LINK_KEY;
		smp->remote_dist &= ~BT_SMP_DIST_LINK_KEY;
	}

	if (smp->remote_dist & BT_SMP_DIST_ENC_KEY) {
		atomic_set_bit(smp->allowed_cmds, BT_SMP_CMD_ENCRYPT_INFO);
	} else if (smp->remote_dist & BT_SMP_DIST_ID_KEY) {
		atomic_set_bit(smp->allowed_cmds, BT_SMP_CMD_IDENT_INFO);
	} else if (smp->remote_dist & BT_SMP_DIST_SIGN) {
		atomic_set_bit(smp->allowed_cmds, BT_SMP_CMD_SIGNING_INFO);
	}

	if (IS_ENABLED(CONFIG_BT_CENTRAL) &&
	    IS_ENABLED(CONFIG_BT_PRIVACY) &&
	    !(smp->remote_dist & BT_SMP_DIST_ID_KEY)) {
		/* To resolve directed advertising we need our local IRK
		 * in the controllers resolving list, add it now since the
		 * peer has no identity key.
		 */
		bt_id_add(conn->le.keys);
	}

	atomic_set_bit(smp->flags, SMP_FLAG_KEYS_DISTR);

	/* Slave distributes it's keys first */
	if (IS_ENABLED(CONFIG_BT_CENTRAL) &&
	    conn->role == BT_HCI_ROLE_MASTER && smp->remote_dist) {
		return;
	}

	if (IS_ENABLED(CONFIG_BT_TESTING)) {
		/* Avoid the HCI-USB race condition where HCI data and
		 * HCI events can be re-ordered, and pairing information appears
		 * to be sent unencrypted.
		 */
		k_sleep(K_MSEC(100));
	}

	if (bt_smp_distribute_keys(smp)) {
		return;
	}

	/* if all keys were distributed, pairing is done */
	if (!smp->local_dist && !smp->remote_dist) {
		smp_pairing_complete(smp, 0);
	}
}

#if defined(CONFIG_BT_SIGNING) || defined(CONFIG_BT_SMP_SELFTEST)
/* Sign message using msg as a buffer, len is a size of the message,
 * msg buffer contains message itself, 32 bit count and signature,
 * so total buffer size is len + 4 + 8 octets.
 * API is Little Endian to make it suitable for Bluetooth.
 */
static int smp_sign_buf(const uint8_t *key, uint8_t *msg, uint16_t len)
{
	uint8_t *m = msg;
	uint32_t cnt = UNALIGNED_GET((uint32_t *)&msg[len]);
	uint8_t *sig = msg + len;
	uint8_t key_s[16], tmp[16];
	int err;

	BT_DBG("Signing msg %s len %u key %s", bt_hex(msg, len), len,
	       bt_hex(key, 16));

	sys_mem_swap(m, len + sizeof(cnt));
	sys_memcpy_swap(key_s, key, 16);

	err = bt_smp_aes_cmac(key_s, m, len + sizeof(cnt), tmp);
	if (err) {
		BT_ERR("Data signing failed");
		return err;
	}

	sys_mem_swap(tmp, sizeof(tmp));
	memcpy(tmp + 4, &cnt, sizeof(cnt));

	/* Swap original message back */
	sys_mem_swap(m, len + sizeof(cnt));

	memcpy(sig, tmp + 4, 12);

	BT_DBG("sig %s", bt_hex(sig, 12));

	return 0;
}
#endif

#if defined(CONFIG_BT_SIGNING)
int bt_smp_sign_verify(struct bt_conn *conn, struct net_buf *buf)
{
	struct bt_keys *keys;
	uint8_t sig[12];
	uint32_t cnt;
	int err;

	/* Store signature incl. count */
	memcpy(sig, net_buf_tail(buf) - sizeof(sig), sizeof(sig));

	keys = bt_keys_find(BT_KEYS_REMOTE_CSRK, conn->id, &conn->le.dst);
	if (!keys) {
		BT_ERR("Unable to find Remote CSRK for %s",
		       bt_addr_le_str(&conn->le.dst));
		return -ENOENT;
	}

	/* Copy signing count */
	cnt = sys_cpu_to_le32(keys->remote_csrk.cnt);
	memcpy(net_buf_tail(buf) - sizeof(sig), &cnt, sizeof(cnt));

	BT_DBG("Sign data len %zu key %s count %u", buf->len - sizeof(sig),
	       bt_hex(keys->remote_csrk.val, 16), keys->remote_csrk.cnt);

	err = smp_sign_buf(keys->remote_csrk.val, buf->data,
			   buf->len - sizeof(sig));
	if (err) {
		BT_ERR("Unable to create signature for %s",
		       bt_addr_le_str(&conn->le.dst));
		return -EIO;
	}

	if (memcmp(sig, net_buf_tail(buf) - sizeof(sig), sizeof(sig))) {
		BT_ERR("Unable to verify signature for %s",
		       bt_addr_le_str(&conn->le.dst));
		return -EBADMSG;
	}

	keys->remote_csrk.cnt++;

	return 0;
}

int bt_smp_sign(struct bt_conn *conn, struct net_buf *buf)
{
	struct bt_keys *keys;
	uint32_t cnt;
	int err;

	keys = bt_keys_find(BT_KEYS_LOCAL_CSRK, conn->id, &conn->le.dst);
	if (!keys) {
		BT_ERR("Unable to find local CSRK for %s",
		       bt_addr_le_str(&conn->le.dst));
		return -ENOENT;
	}

	/* Reserve space for data signature */
	net_buf_add(buf, 12);

	/* Copy signing count */
	cnt = sys_cpu_to_le32(keys->local_csrk.cnt);
	memcpy(net_buf_tail(buf) - 12, &cnt, sizeof(cnt));

	BT_DBG("Sign data len %u key %s count %u", buf->len,
	       bt_hex(keys->local_csrk.val, 16), keys->local_csrk.cnt);

	err = smp_sign_buf(keys->local_csrk.val, buf->data, buf->len - 12);
	if (err) {
		BT_ERR("Unable to create signature for %s",
		       bt_addr_le_str(&conn->le.dst));
		return -EIO;
	}

	keys->local_csrk.cnt++;

	return 0;
}
#else
int bt_smp_sign_verify(struct bt_conn *conn, struct net_buf *buf)
{
	return -ENOTSUP;
}

int bt_smp_sign(struct bt_conn *conn, struct net_buf *buf)
{
	return -ENOTSUP;
}
#endif /* CONFIG_BT_SIGNING */

int bt_smp_irk_get(uint8_t *ir, uint8_t *irk)
{
	uint8_t invalid_ir[16] = { 0 };

	if (!memcmp(ir, invalid_ir, 16)) {
		return -EINVAL;
	}

	return smp_d1(ir, 1, 0, irk);
}

#if defined(CONFIG_BT_SMP_SELFTEST)
/* Test vectors are taken from RFC 4493
 * https://tools.ietf.org/html/rfc4493
 * Same mentioned in the Bluetooth Spec.
 */
static const uint8_t key[] = {
	0x2b, 0x7e, 0x15, 0x16, 0x28, 0xae, 0xd2, 0xa6,
	0xab, 0xf7, 0x15, 0x88, 0x09, 0xcf, 0x4f, 0x3c
};

static const uint8_t M[] = {
	0x6b, 0xc1, 0xbe, 0xe2, 0x2e, 0x40, 0x9f, 0x96,
	0xe9, 0x3d, 0x7e, 0x11, 0x73, 0x93, 0x17, 0x2a,
	0xae, 0x2d, 0x8a, 0x57, 0x1e, 0x03, 0xac, 0x9c,
	0x9e, 0xb7, 0x6f, 0xac, 0x45, 0xaf, 0x8e, 0x51,
	0x30, 0xc8, 0x1c, 0x46, 0xa3, 0x5c, 0xe4, 0x11,
	0xe5, 0xfb, 0xc1, 0x19, 0x1a, 0x0a, 0x52, 0xef,
	0xf6, 0x9f, 0x24, 0x45, 0xdf, 0x4f, 0x9b, 0x17,
	0xad, 0x2b, 0x41, 0x7b, 0xe6, 0x6c, 0x37, 0x10
};

static int aes_test(const char *prefix, const uint8_t *key, const uint8_t *m,
		    uint16_t len, const uint8_t *mac)
{
	uint8_t out[16];

	BT_DBG("%s: AES CMAC of message with len %u", prefix, len);

	bt_smp_aes_cmac(key, m, len, out);
	if (!memcmp(out, mac, 16)) {
		BT_DBG("%s: Success", prefix);
	} else {
		BT_ERR("%s: Failed", prefix);
		return -1;
	}

	return 0;
}

static int smp_aes_cmac_test(void)
{
	uint8_t mac1[] = {
		0xbb, 0x1d, 0x69, 0x29, 0xe9, 0x59, 0x37, 0x28,
		0x7f, 0xa3, 0x7d, 0x12, 0x9b, 0x75, 0x67, 0x46
	};
	uint8_t mac2[] = {
		0x07, 0x0a, 0x16, 0xb4, 0x6b, 0x4d, 0x41, 0x44,
		0xf7, 0x9b, 0xdd, 0x9d, 0xd0, 0x4a, 0x28, 0x7c
	};
	uint8_t mac3[] = {
		0xdf, 0xa6, 0x67, 0x47, 0xde, 0x9a, 0xe6, 0x30,
		0x30, 0xca, 0x32, 0x61, 0x14, 0x97, 0xc8, 0x27
	};
	uint8_t mac4[] = {
		0x51, 0xf0, 0xbe, 0xbf, 0x7e, 0x3b, 0x9d, 0x92,
		0xfc, 0x49, 0x74, 0x17, 0x79, 0x36, 0x3c, 0xfe
	};
	int err;

	err = aes_test("Test aes-cmac0", key, M, 0, mac1);
	if (err) {
		return err;
	}

	err = aes_test("Test aes-cmac16", key, M, 16, mac2);
	if (err) {
		return err;
	}

	err = aes_test("Test aes-cmac40", key, M, 40, mac3);
	if (err) {
		return err;
	}

	err = aes_test("Test aes-cmac64", key, M, 64, mac4);
	if (err) {
		return err;
	}

	return 0;
}

static int sign_test(const char *prefix, const uint8_t *key, const uint8_t *m,
		     uint16_t len, const uint8_t *sig)
{
	uint8_t msg[len + sizeof(uint32_t) + 8];
	uint8_t orig[len + sizeof(uint32_t) + 8];
	uint8_t *out = msg + len;
	int err;

	BT_DBG("%s: Sign message with len %u", prefix, len);

	(void)memset(msg, 0, sizeof(msg));
	memcpy(msg, m, len);
	(void)memset(msg + len, 0, sizeof(uint32_t));

	memcpy(orig, msg, sizeof(msg));

	err = smp_sign_buf(key, msg, len);
	if (err) {
		return err;
	}

	/* Check original message */
	if (!memcmp(msg, orig, len + sizeof(uint32_t))) {
		BT_DBG("%s: Original message intact", prefix);
	} else {
		BT_ERR("%s: Original message modified", prefix);
		BT_DBG("%s: orig %s", prefix, bt_hex(orig, sizeof(orig)));
		BT_DBG("%s: msg %s", prefix, bt_hex(msg, sizeof(msg)));
		return -1;
	}

	if (!memcmp(out, sig, 12)) {
		BT_DBG("%s: Success", prefix);
	} else {
		BT_ERR("%s: Failed", prefix);
		return -1;
	}

	return 0;
}

static int smp_sign_test(void)
{
	const uint8_t sig1[] = {
		0x00, 0x00, 0x00, 0x00, 0xb3, 0xa8, 0x59, 0x41,
		0x27, 0xeb, 0xc2, 0xc0
	};
	const uint8_t sig2[] = {
		0x00, 0x00, 0x00, 0x00, 0x27, 0x39, 0x74, 0xf4,
		0x39, 0x2a, 0x23, 0x2a
	};
	const uint8_t sig3[] = {
		0x00, 0x00, 0x00, 0x00, 0xb7, 0xca, 0x94, 0xab,
		0x87, 0xc7, 0x82, 0x18
	};
	const uint8_t sig4[] = {
		0x00, 0x00, 0x00, 0x00, 0x44, 0xe1, 0xe6, 0xce,
		0x1d, 0xf5, 0x13, 0x68
	};
	uint8_t key_s[16];
	int err;

	/* Use the same key as aes-cmac but swap bytes */
	sys_memcpy_swap(key_s, key, 16);

	err = sign_test("Test sign0", key_s, M, 0, sig1);
	if (err) {
		return err;
	}

	err = sign_test("Test sign16", key_s, M, 16, sig2);
	if (err) {
		return err;
	}

	err = sign_test("Test sign40", key_s, M, 40, sig3);
	if (err) {
		return err;
	}

	err = sign_test("Test sign64", key_s, M, 64, sig4);
	if (err) {
		return err;
	}

	return 0;
}

static int smp_f4_test(void)
{
	uint8_t u[32] = { 0xe6, 0x9d, 0x35, 0x0e, 0x48, 0x01, 0x03, 0xcc,
			  0xdb, 0xfd, 0xf4, 0xac, 0x11, 0x91, 0xf4, 0xef,
			  0xb9, 0xa5, 0xf9, 0xe9, 0xa7, 0x83, 0x2c, 0x5e,
			  0x2c, 0xbe, 0x97, 0xf2, 0xd2, 0x03, 0xb0, 0x20 };
	uint8_t v[32] = { 0xfd, 0xc5, 0x7f, 0xf4, 0x49, 0xdd, 0x4f, 0x6b,
			  0xfb, 0x7c, 0x9d, 0xf1, 0xc2, 0x9a, 0xcb, 0x59,
			  0x2a, 0xe7, 0xd4, 0xee, 0xfb, 0xfc, 0x0a, 0x90,
			  0x9a, 0xbb, 0xf6, 0x32, 0x3d, 0x8b, 0x18, 0x55 };
	uint8_t x[16] = { 0xab, 0xae, 0x2b, 0x71, 0xec, 0xb2, 0xff, 0xff,
			  0x3e, 0x73, 0x77, 0xd1, 0x54, 0x84, 0xcb, 0xd5 };
	uint8_t z = 0x00;
	uint8_t exp[16] = { 0x2d, 0x87, 0x74, 0xa9, 0xbe, 0xa1, 0xed, 0xf1,
			    0x1c, 0xbd, 0xa9, 0x07, 0xf1, 0x16, 0xc9, 0xf2 };
	uint8_t res[16];
	int err;

	err = smp_f4(u, v, x, z, res);
	if (err) {
		return err;
	}

	if (memcmp(res, exp, 16)) {
		return -EINVAL;
	}

	return 0;
}

static int smp_f5_test(void)
{
	uint8_t w[32] = { 0x98, 0xa6, 0xbf, 0x73, 0xf3, 0x34, 0x8d, 0x86,
			  0xf1, 0x66, 0xf8, 0xb4, 0x13, 0x6b, 0x79, 0x99,
			  0x9b, 0x7d, 0x39, 0x0a, 0xa6, 0x10, 0x10, 0x34,
			  0x05, 0xad, 0xc8, 0x57, 0xa3, 0x34, 0x02, 0xec };
	uint8_t n1[16] = { 0xab, 0xae, 0x2b, 0x71, 0xec, 0xb2, 0xff, 0xff,
			   0x3e, 0x73, 0x77, 0xd1, 0x54, 0x84, 0xcb, 0xd5 };
	uint8_t n2[16] = { 0xcf, 0xc4, 0x3d, 0xff, 0xf7, 0x83, 0x65, 0x21,
			   0x6e, 0x5f, 0xa7, 0x25, 0xcc, 0xe7, 0xe8, 0xa6 };
	bt_addr_le_t a1 = { .type = 0x00,
			    .a.val = { 0xce, 0xbf, 0x37, 0x37, 0x12, 0x56 } };
	bt_addr_le_t a2 = { .type = 0x00,
			    .a.val = {0xc1, 0xcf, 0x2d, 0x70, 0x13, 0xa7 } };
	uint8_t exp_ltk[16] = { 0x38, 0x0a, 0x75, 0x94, 0xb5, 0x22, 0x05,
				0x98, 0x23, 0xcd, 0xd7, 0x69, 0x11, 0x79,
				0x86, 0x69 };
	uint8_t exp_mackey[16] = { 0x20, 0x6e, 0x63, 0xce, 0x20, 0x6a, 0x3f,
				   0xfd, 0x02, 0x4a, 0x08, 0xa1, 0x76, 0xf1,
				   0x65, 0x29 };
	uint8_t mackey[16], ltk[16];
	int err;

	err = smp_f5(w, n1, n2, &a1, &a2, mackey, ltk);
	if (err) {
		return err;
	}

	if (memcmp(mackey, exp_mackey, 16) || memcmp(ltk, exp_ltk, 16)) {
		return -EINVAL;
	}

	return 0;
}

static int smp_f6_test(void)
{
	uint8_t w[16] = { 0x20, 0x6e, 0x63, 0xce, 0x20, 0x6a, 0x3f, 0xfd,
			  0x02, 0x4a, 0x08, 0xa1, 0x76, 0xf1, 0x65, 0x29 };
	uint8_t n1[16] = { 0xab, 0xae, 0x2b, 0x71, 0xec, 0xb2, 0xff, 0xff,
			   0x3e, 0x73, 0x77, 0xd1, 0x54, 0x84, 0xcb, 0xd5 };
	uint8_t n2[16] = { 0xcf, 0xc4, 0x3d, 0xff, 0xf7, 0x83, 0x65, 0x21,
			   0x6e, 0x5f, 0xa7, 0x25, 0xcc, 0xe7, 0xe8, 0xa6 };
	uint8_t r[16] = { 0xc8, 0x0f, 0x2d, 0x0c, 0xd2, 0x42, 0xda, 0x08,
			  0x54, 0xbb, 0x53, 0xb4, 0x3b, 0x34, 0xa3, 0x12 };
	uint8_t io_cap[3] = { 0x02, 0x01, 0x01 };
	bt_addr_le_t a1 = { .type = 0x00,
			    .a.val = { 0xce, 0xbf, 0x37, 0x37, 0x12, 0x56 } };
	bt_addr_le_t a2 = { .type = 0x00,
			    .a.val = {0xc1, 0xcf, 0x2d, 0x70, 0x13, 0xa7 } };
	uint8_t exp[16] = { 0x61, 0x8f, 0x95, 0xda, 0x09, 0x0b, 0x6c, 0xd2,
			    0xc5, 0xe8, 0xd0, 0x9c, 0x98, 0x73, 0xc4, 0xe3 };
	uint8_t res[16];
	int err;

	err = smp_f6(w, n1, n2, r, io_cap, &a1, &a2, res);
	if (err)
		return err;

	if (memcmp(res, exp, 16))
		return -EINVAL;

	return 0;
}

static int smp_g2_test(void)
{
	uint8_t u[32] = { 0xe6, 0x9d, 0x35, 0x0e, 0x48, 0x01, 0x03, 0xcc,
			  0xdb, 0xfd, 0xf4, 0xac, 0x11, 0x91, 0xf4, 0xef,
			  0xb9, 0xa5, 0xf9, 0xe9, 0xa7, 0x83, 0x2c, 0x5e,
			  0x2c, 0xbe, 0x97, 0xf2, 0xd2, 0x03, 0xb0, 0x20 };
	uint8_t v[32] = { 0xfd, 0xc5, 0x7f, 0xf4, 0x49, 0xdd, 0x4f, 0x6b,
			  0xfb, 0x7c, 0x9d, 0xf1, 0xc2, 0x9a, 0xcb, 0x59,
			  0x2a, 0xe7, 0xd4, 0xee, 0xfb, 0xfc, 0x0a, 0x90,
			  0x9a, 0xbb, 0xf6, 0x32, 0x3d, 0x8b, 0x18, 0x55 };
	uint8_t x[16] = { 0xab, 0xae, 0x2b, 0x71, 0xec, 0xb2, 0xff, 0xff,
			  0x3e, 0x73, 0x77, 0xd1, 0x54, 0x84, 0xcb, 0xd5 };
	uint8_t y[16] = { 0xcf, 0xc4, 0x3d, 0xff, 0xf7, 0x83, 0x65, 0x21,
			  0x6e, 0x5f, 0xa7, 0x25, 0xcc, 0xe7, 0xe8, 0xa6 };
	uint32_t exp_val = 0x2f9ed5ba % 1000000;
	uint32_t val;
	int err;

	err = smp_g2(u, v, x, y, &val);
	if (err) {
		return err;
	}

	if (val != exp_val) {
		return -EINVAL;
	}

	return 0;
}

#if defined(CONFIG_BT_BREDR)
static int smp_h6_test(void)
{
	uint8_t w[16] = { 0x9b, 0x7d, 0x39, 0x0a, 0xa6, 0x10, 0x10, 0x34,
			  0x05, 0xad, 0xc8, 0x57, 0xa3, 0x34, 0x02, 0xec };
	uint8_t key_id[4] = { 0x72, 0x62, 0x65, 0x6c };
	uint8_t exp_res[16] = { 0x99, 0x63, 0xb1, 0x80, 0xe2, 0xa9, 0xd3, 0xe8,
				0x1c, 0xc9, 0x6d, 0xe7, 0x02, 0xe1, 0x9a, 0x2d};
	uint8_t res[16];
	int err;

	err = smp_h6(w, key_id, res);
	if (err) {
		return err;
	}

	if (memcmp(res, exp_res, 16)) {
		return -EINVAL;
	}

	return 0;
}

static int smp_h7_test(void)
{
	uint8_t salt[16] = { 0x31, 0x70, 0x6d, 0x74, 0x00, 0x00, 0x00, 0x00,
			     0x00, 0x00, 0x00, 0x00, 0x00, 0x00, 0x00, 0x00 };
	uint8_t w[16] = { 0x9b, 0x7d, 0x39, 0x0a, 0xa6, 0x10, 0x10, 0x34,
			  0x05, 0xad, 0xc8, 0x57, 0xa3, 0x34, 0x02, 0xec };
	uint8_t exp_res[16] = { 0x11, 0x70, 0xa5, 0x75, 0x2a, 0x8c, 0x99, 0xd2,
				0xec, 0xc0, 0xa3, 0xc6, 0x97, 0x35, 0x17, 0xfb};
	uint8_t res[16];
	int err;

	err = smp_h7(salt, w, res);
	if (err) {
		return err;
	}

	if (memcmp(res, exp_res, 16)) {
		return -EINVAL;
	}

	return 0;
}
#endif /* CONFIG_BT_BREDR */

static int smp_self_test(void)
{
	int err;

	err = smp_aes_cmac_test();
	if (err) {
		BT_ERR("SMP AES-CMAC self tests failed");
		return err;
	}

	err = smp_sign_test();
	if (err) {
		BT_ERR("SMP signing self tests failed");
		return err;
	}

	err = smp_f4_test();
	if (err) {
		BT_ERR("SMP f4 self test failed");
		return err;
	}

	err = smp_f5_test();
	if (err) {
		BT_ERR("SMP f5 self test failed");
		return err;
	}

	err = smp_f6_test();
	if (err) {
		BT_ERR("SMP f6 self test failed");
		return err;
	}

	err = smp_g2_test();
	if (err) {
		BT_ERR("SMP g2 self test failed");
		return err;
	}

#if defined(CONFIG_BT_BREDR)
	err = smp_h6_test();
	if (err) {
		BT_ERR("SMP h6 self test failed");
		return err;
	}

	err = smp_h7_test();
	if (err) {
		BT_ERR("SMP h7 self test failed");
		return err;
	}
#endif /* CONFIG_BT_BREDR */

	return 0;
}
#else
static inline int smp_self_test(void)
{
	return 0;
}
#endif

int bt_smp_auth_passkey_entry(struct bt_conn *conn, unsigned int passkey)
{
	struct bt_smp *smp;
	uint8_t err;

	smp = smp_chan_get(conn);
	if (!smp) {
		return -EINVAL;
	}

	if (!atomic_test_and_clear_bit(smp->flags, SMP_FLAG_USER)) {
		return -EINVAL;
	}

#if !defined(CONFIG_BT_SMP_SC_PAIR_ONLY)
	if (!atomic_test_bit(smp->flags, SMP_FLAG_SC)) {
		legacy_passkey_entry(smp, passkey);
		return 0;
	}
#endif /* !CONFIG_BT_SMP_SC_PAIR_ONLY */

	smp->passkey = sys_cpu_to_le32(passkey);

	if (IS_ENABLED(CONFIG_BT_CENTRAL) &&
	    smp->chan.chan.conn->role == BT_HCI_ROLE_MASTER) {
		atomic_set_bit(smp->allowed_cmds, BT_SMP_CMD_PAIRING_CONFIRM);
		err = smp_send_pairing_confirm(smp);
		if (err) {
			smp_error(smp, BT_SMP_ERR_PASSKEY_ENTRY_FAILED);
			return 0;
		}
		return 0;
	}

	if (IS_ENABLED(CONFIG_BT_PERIPHERAL) &&
	    atomic_test_bit(smp->flags, SMP_FLAG_CFM_DELAYED)) {
		atomic_set_bit(smp->allowed_cmds, BT_SMP_CMD_PAIRING_RANDOM);
		err = smp_send_pairing_confirm(smp);
		if (err) {
			smp_error(smp, BT_SMP_ERR_PASSKEY_ENTRY_FAILED);
			return 0;
		}
	}

	return 0;
}

int bt_smp_auth_passkey_confirm(struct bt_conn *conn)
{
	struct bt_smp *smp;

	smp = smp_chan_get(conn);
	if (!smp) {
		return -EINVAL;
	}

	if (!atomic_test_and_clear_bit(smp->flags, SMP_FLAG_USER)) {
		return -EINVAL;
	}

	/* wait for DHKey being generated */
	if (atomic_test_bit(smp->flags, SMP_FLAG_DHKEY_PENDING)) {
		atomic_set_bit(smp->flags, SMP_FLAG_DHKEY_SEND);
		return 0;
	}

	/* wait for remote DHKey Check */
	if (atomic_test_bit(smp->flags, SMP_FLAG_DHCHECK_WAIT)) {
		atomic_set_bit(smp->flags, SMP_FLAG_DHKEY_SEND);
		return 0;
	}

	if (atomic_test_bit(smp->flags, SMP_FLAG_DHKEY_SEND)) {
		uint8_t err;

#if defined(CONFIG_BT_CENTRAL)
		if (smp->chan.chan.conn->role == BT_HCI_ROLE_MASTER) {
			err = compute_and_send_master_dhcheck(smp);
			if (err) {
				smp_error(smp, err);
			}
			return 0;
		}
#endif /* CONFIG_BT_CENTRAL */

#if defined(CONFIG_BT_PERIPHERAL)
		err = compute_and_check_and_send_slave_dhcheck(smp);
		if (err) {
			smp_error(smp, err);
		}
#endif /* CONFIG_BT_PERIPHERAL */
	}

	return 0;
}

#if !defined(CONFIG_BT_SMP_SC_PAIR_ONLY)
int bt_smp_le_oob_set_tk(struct bt_conn *conn, const uint8_t *tk)
{
	struct bt_smp *smp;

	smp = smp_chan_get(conn);
	if (!smp || !tk) {
		return -EINVAL;
	}

	BT_DBG("%s", bt_hex(tk, 16));

	if (!atomic_test_and_clear_bit(smp->flags, SMP_FLAG_USER)) {
		return -EINVAL;
	}

	if (IS_ENABLED(CONFIG_BT_LOG_SNIFFER_INFO)) {
		uint8_t oob[16];

		sys_memcpy_swap(oob, tk, 16);
		BT_INFO("Legacy OOB data 0x%s", bt_hex(oob, 16));
	}

	memcpy(smp->tk, tk, 16*sizeof(uint8_t));

	legacy_user_tk_entry(smp);

	return 0;
}
#endif /* !defined(CONFIG_BT_SMP_SC_PAIR_ONLY) */

int bt_smp_le_oob_generate_sc_data(struct bt_le_oob_sc_data *le_sc_oob)
{
	int err;

	if (!le_sc_supported()) {
		return -ENOTSUP;
	}

	if (!sc_public_key) {
		err = k_sem_take(&sc_local_pkey_ready, K_FOREVER);
		if (err) {
			return err;
		}
	}

	if (IS_ENABLED(CONFIG_BT_OOB_DATA_FIXED)) {
		uint8_t rand_num[] = {
			0x01, 0x02, 0x03, 0x04, 0x05, 0x06, 0x07, 0x08,
			0x01, 0x02, 0x03, 0x04, 0x05, 0x06, 0x07, 0x08,
		};

		memcpy(le_sc_oob->r, rand_num, sizeof(le_sc_oob->r));
	} else {
		err = bt_rand(le_sc_oob->r, 16);
		if (err) {
			return err;
		}
	}

	err = smp_f4(sc_public_key, sc_public_key, le_sc_oob->r, 0,
		     le_sc_oob->c);
	if (err) {
		return err;
	}

	return 0;
}

#if !defined(CONFIG_BT_SMP_OOB_LEGACY_PAIR_ONLY)
static bool le_sc_oob_data_check(struct bt_smp *smp, bool oobd_local_present,
				 bool oobd_remote_present)
{
	bool req_oob_present = le_sc_oob_data_req_check(smp);
	bool rsp_oob_present = le_sc_oob_data_rsp_check(smp);

	if (IS_ENABLED(CONFIG_BT_CENTRAL) &&
	    smp->chan.chan.conn->role == BT_HCI_ROLE_MASTER) {
		if ((req_oob_present != oobd_remote_present) &&
		    (rsp_oob_present != oobd_local_present)) {
			return false;
		}
	} else if (IS_ENABLED(CONFIG_BT_PERIPHERAL)) {
		if ((req_oob_present != oobd_local_present) &&
		    (rsp_oob_present != oobd_remote_present)) {
			return false;
		}
	}

	return true;
}

static int le_sc_oob_pairing_continue(struct bt_smp *smp)
{
	if (smp->oobd_remote) {
		int err;
		uint8_t c[16];

		err = smp_f4(smp->pkey, smp->pkey, smp->oobd_remote->r, 0, c);
		if (err) {
			return err;
		}

		bool match = (memcmp(c, smp->oobd_remote->c, sizeof(c)) == 0);

		if (!match) {
			smp_error(smp, BT_SMP_ERR_CONFIRM_FAILED);
			return 0;
		}
	}

	if (IS_ENABLED(CONFIG_BT_CENTRAL) &&
	    smp->chan.chan.conn->role == BT_HCI_ROLE_MASTER) {
		atomic_set_bit(smp->allowed_cmds, BT_SMP_CMD_PAIRING_RANDOM);
	} else if (IS_ENABLED(CONFIG_BT_PERIPHERAL)) {
		atomic_set_bit(smp->allowed_cmds, BT_SMP_DHKEY_CHECK);
		atomic_set_bit(smp->flags, SMP_FLAG_DHCHECK_WAIT);
	}

	return smp_send_pairing_random(smp);
}

int bt_smp_le_oob_set_sc_data(struct bt_conn *conn,
			      const struct bt_le_oob_sc_data *oobd_local,
			      const struct bt_le_oob_sc_data *oobd_remote)
{
	struct bt_smp *smp;

	smp = smp_chan_get(conn);
	if (!smp) {
		return -EINVAL;
	}

	if (!le_sc_oob_data_check(smp, (oobd_local != NULL),
				  (oobd_remote != NULL))) {
		return -EINVAL;
	}

	if (!atomic_test_and_clear_bit(smp->flags, SMP_FLAG_OOB_PENDING)) {
		return -EINVAL;
	}

	smp->oobd_local = oobd_local;
	smp->oobd_remote = oobd_remote;

	return le_sc_oob_pairing_continue(smp);
}

int bt_smp_le_oob_get_sc_data(struct bt_conn *conn,
			      const struct bt_le_oob_sc_data **oobd_local,
			      const struct bt_le_oob_sc_data **oobd_remote)
{
	struct bt_smp *smp;

	smp = smp_chan_get(conn);
	if (!smp) {
		return -EINVAL;
	}

	if (!smp->oobd_local && !smp->oobd_remote) {
		return -ESRCH;
	}

	if (oobd_local) {
		*oobd_local = smp->oobd_local;
	}

	if (oobd_remote) {
		*oobd_remote = smp->oobd_remote;
	}

	return 0;
}
#endif /* !CONFIG_BT_SMP_OOB_LEGACY_PAIR_ONLY */

int bt_smp_auth_cancel(struct bt_conn *conn)
{
	struct bt_smp *smp;

	smp = smp_chan_get(conn);
	if (!smp) {
		return -EINVAL;
	}

	if (!atomic_test_and_clear_bit(smp->flags, SMP_FLAG_USER)) {
		return -EINVAL;
	}

	BT_DBG("");

	switch (smp->method) {
	case PASSKEY_INPUT:
	case PASSKEY_DISPLAY:
		return smp_error(smp, BT_SMP_ERR_PASSKEY_ENTRY_FAILED);
	case PASSKEY_CONFIRM:
		return smp_error(smp, BT_SMP_ERR_CONFIRM_FAILED);
	case LE_SC_OOB:
	case LEGACY_OOB:
		return smp_error(smp, BT_SMP_ERR_OOB_NOT_AVAIL);
	case JUST_WORKS:
		return smp_error(smp, BT_SMP_ERR_UNSPECIFIED);
	default:
		BT_ERR("Unknown pairing method (%u)", smp->method);
		return 0;
	}
}

#if !defined(CONFIG_BT_SMP_SC_PAIR_ONLY)
int bt_smp_auth_pairing_confirm(struct bt_conn *conn)
{
	struct bt_smp *smp;

	smp = smp_chan_get(conn);
	if (!smp) {
		return -EINVAL;
	}

	if (!atomic_test_and_clear_bit(smp->flags, SMP_FLAG_USER)) {
		return -EINVAL;
	}

	if (IS_ENABLED(CONFIG_BT_CENTRAL) &&
	    conn->role == BT_CONN_ROLE_MASTER) {
		if (!atomic_test_bit(smp->flags, SMP_FLAG_SC)) {
			atomic_set_bit(smp->allowed_cmds,
				       BT_SMP_CMD_PAIRING_CONFIRM);
			return legacy_send_pairing_confirm(smp);
		}

		if (!sc_public_key) {
			atomic_set_bit(smp->flags, SMP_FLAG_PKEY_SEND);
			return 0;
		}

		atomic_set_bit(smp->allowed_cmds, BT_SMP_CMD_PUBLIC_KEY);
		return sc_send_public_key(smp);
	}

#if defined(CONFIG_BT_PERIPHERAL)
	if (!atomic_test_bit(smp->flags, SMP_FLAG_SC)) {
		atomic_set_bit(smp->allowed_cmds,
			       BT_SMP_CMD_PAIRING_CONFIRM);
		return send_pairing_rsp(smp);
	}

	atomic_set_bit(smp->allowed_cmds, BT_SMP_CMD_PUBLIC_KEY);
	if (send_pairing_rsp(smp)) {
		return -EIO;
	}
#endif /* CONFIG_BT_PERIPHERAL */

	return 0;
}
#else
int bt_smp_auth_pairing_confirm(struct bt_conn *conn)
{
	/* confirm_pairing will never be called in LE SC only mode */
	return -EINVAL;
}
#endif /* !CONFIG_BT_SMP_SC_PAIR_ONLY */

#if defined(CONFIG_BT_FIXED_PASSKEY)
int bt_passkey_set(unsigned int passkey)
{
	if (passkey == BT_PASSKEY_INVALID) {
		fixed_passkey = BT_PASSKEY_INVALID;
		return 0;
	}

	if (passkey > 999999) {
		return -EINVAL;
	}

	fixed_passkey = passkey;
	return 0;
}
#endif /* CONFIG_BT_FIXED_PASSKEY */

int bt_smp_start_security(struct bt_conn *conn)
{
	switch (conn->role) {
#if defined(CONFIG_BT_CENTRAL)
	case BT_HCI_ROLE_MASTER:
	{
		int err;
		struct bt_smp *smp;

		smp = smp_chan_get(conn);
		if (!smp) {
			return -ENOTCONN;
		}

		/* pairing is in progress */
		if (atomic_test_bit(smp->flags, SMP_FLAG_PAIRING)) {
			return -EBUSY;
		}

		/* Encryption is in progress */
		if (atomic_test_bit(smp->flags, SMP_FLAG_ENC_PENDING)) {
			return -EBUSY;
		}

		if (!smp_keys_check(conn)) {
			return smp_send_pairing_req(conn);
		}

		/* LE SC LTK and legacy master LTK are stored in same place */
		err = bt_conn_le_start_encryption(conn,
						  conn->le.keys->ltk.rand,
						  conn->le.keys->ltk.ediv,
						  conn->le.keys->ltk.val,
						  conn->le.keys->enc_size);
		if (err) {
			return err;
		}

		atomic_set_bit(smp->allowed_cmds, BT_SMP_CMD_SECURITY_REQUEST);
		atomic_set_bit(smp->flags, SMP_FLAG_ENC_PENDING);
		return 0;
	}
#endif /* CONFIG_BT_CENTRAL && CONFIG_BT_SMP */
#if defined(CONFIG_BT_PERIPHERAL)
	case BT_HCI_ROLE_SLAVE:
		return smp_send_security_req(conn);
#endif /* CONFIG_BT_PERIPHERAL && CONFIG_BT_SMP */
	default:
		return -EINVAL;
	}
}

void bt_smp_update_keys(struct bt_conn *conn)
{
	struct bt_smp *smp;

	smp = smp_chan_get(conn);
	if (!smp) {
		return;
	}

	if (!atomic_test_bit(smp->flags, SMP_FLAG_PAIRING)) {
		return;
	}

	/*
	 * If link was successfully encrypted cleanup old keys as from now on
	 * only keys distributed in this pairing or LTK from LE SC will be used.
	 */
	if (conn->le.keys) {
		bt_keys_clear(conn->le.keys);
	}

	conn->le.keys = bt_keys_get_addr(conn->id, &conn->le.dst);
	if (!conn->le.keys) {
		BT_ERR("Unable to get keys for %s",
		       bt_addr_le_str(&conn->le.dst));
		smp_error(smp, BT_SMP_ERR_UNSPECIFIED);
		return;
	}

	/* mark keys as debug */
	if (atomic_test_bit(smp->flags, SMP_FLAG_SC_DEBUG_KEY)) {
		conn->le.keys->flags |= BT_KEYS_DEBUG;
	}

	/*
	 * store key type deducted from pairing method used
	 * it is important to store it since type is used to determine
	 * security level upon encryption
	 */
	switch (smp->method) {
	case PASSKEY_DISPLAY:
	case PASSKEY_INPUT:
	case PASSKEY_CONFIRM:
	case LE_SC_OOB:
	case LEGACY_OOB:
		conn->le.keys->flags |= BT_KEYS_AUTHENTICATED;
		break;
	case JUST_WORKS:
	default:
		/* unauthenticated key, clear it */
		conn->le.keys->flags &= ~BT_KEYS_AUTHENTICATED;
		break;
	}

	conn->le.keys->enc_size = get_encryption_key_size(smp);

	/*
	 * Store LTK if LE SC is used, this is safe since LE SC is mutually
	 * exclusive with legacy pairing. Other keys are added on keys
	 * distribution.
	 */
	if (atomic_test_bit(smp->flags, SMP_FLAG_SC)) {
		conn->le.keys->flags |= BT_KEYS_SC;

		if (atomic_test_bit(smp->flags, SMP_FLAG_BOND)) {
			bt_keys_add_type(conn->le.keys, BT_KEYS_LTK_P256);
			memcpy(conn->le.keys->ltk.val, smp->tk,
			       sizeof(conn->le.keys->ltk.val));
			(void)memset(conn->le.keys->ltk.rand, 0,
				     sizeof(conn->le.keys->ltk.rand));
			(void)memset(conn->le.keys->ltk.ediv, 0,
				     sizeof(conn->le.keys->ltk.ediv));
		}
	} else {
		conn->le.keys->flags &= ~BT_KEYS_SC;
	}
}

static int bt_smp_accept(struct bt_conn *conn, struct bt_l2cap_chan **chan)
{
	int i;
	static const struct bt_l2cap_chan_ops ops = {
		.connected = bt_smp_connected,
		.disconnected = bt_smp_disconnected,
		.encrypt_change = bt_smp_encrypt_change,
		.recv = bt_smp_recv,
	};

	BT_DBG("conn %p handle %u", conn, conn->handle);

	for (i = 0; i < ARRAY_SIZE(bt_smp_pool); i++) {
		struct bt_smp *smp = &bt_smp_pool[i];

		if (smp->chan.chan.conn) {
			continue;
		}

		smp->chan.chan.ops = &ops;

		*chan = &smp->chan.chan;

		return 0;
	}

	BT_ERR("No available SMP context for conn %p", conn);

	return -ENOMEM;
}

BT_L2CAP_CHANNEL_DEFINE(smp_fixed_chan, BT_L2CAP_CID_SMP, bt_smp_accept, NULL);
#if defined(CONFIG_BT_BREDR)
BT_L2CAP_CHANNEL_DEFINE(smp_br_fixed_chan, BT_L2CAP_CID_BR_SMP,
			bt_smp_br_accept, NULL);
#endif /* CONFIG_BT_BREDR */

int bt_smp_init(void)
{
	static struct bt_pub_key_cb pub_key_cb = {
		.func           = bt_smp_pkey_ready,
	};

	sc_supported = le_sc_supported();
	if (IS_ENABLED(CONFIG_BT_SMP_SC_PAIR_ONLY) && !sc_supported) {
		BT_ERR("SC Pair Only Mode selected but LE SC not supported");
		return -ENOENT;
	}

	if (IS_ENABLED(CONFIG_BT_SMP_USB_HCI_CTLR_WORKAROUND)) {
		BT_WARN("BT_SMP_USB_HCI_CTLR_WORKAROUND is enabled, which "
			"exposes a security vulnerability!");
	}

	BT_DBG("LE SC %s", sc_supported ? "enabled" : "disabled");

	if (!IS_ENABLED(CONFIG_BT_SMP_OOB_LEGACY_PAIR_ONLY)) {
		bt_pub_key_gen(&pub_key_cb);
	}

	return smp_self_test();
}<|MERGE_RESOLUTION|>--- conflicted
+++ resolved
@@ -4159,11 +4159,7 @@
 	uint8_t err;
 
 	if (!atomic_test_bit(smp->flags, SMP_FLAG_SC_DEBUG_KEY) &&
-<<<<<<< HEAD
-	    memcmp(smp->pkey, sc_public_key, 32) == 0) {
-=======
 	    memcmp(smp->pkey, sc_public_key, BT_PUB_KEY_COORD_LEN) == 0) {
->>>>>>> f19ebe4b
 		/* Deny public key with identitcal X coordinate unless it is the
 		 * debug public key.
 		 */
@@ -4239,11 +4235,7 @@
 	if (IS_ENABLED(CONFIG_BT_CENTRAL) &&
 	    smp->chan.chan.conn->role == BT_HCI_ROLE_MASTER) {
 		if (!atomic_test_bit(smp->flags, SMP_FLAG_SC_DEBUG_KEY) &&
-<<<<<<< HEAD
-		    memcmp(smp->pkey, sc_public_key, 32) == 0) {
-=======
 		    memcmp(smp->pkey, sc_public_key, BT_PUB_KEY_COORD_LEN) == 0) {
->>>>>>> f19ebe4b
 			/* Deny public key with identitcal X coordinate unless
 			 * it is the debug public key.
 			 */
