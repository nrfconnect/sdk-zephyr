--- conflicted
+++ resolved
@@ -69,16 +69,9 @@
 static void isr_race(void *param);
 
 #if !defined(CONFIG_BT_CTLR_LOW_LAT)
-<<<<<<< HEAD
-static void ticker_stop_op_cb(uint32_t status, void *param);
-static void ticker_start_op_cb(uint32_t status, void *param);
-static uint32_t preempt_ticker_start(struct lll_event *event,
-				     ticker_op_func op_cb);
-=======
 static uint32_t preempt_ticker_start(struct lll_event *prev,
 				     struct lll_event *next);
 static uint32_t preempt_ticker_stop(void);
->>>>>>> f19ebe4b
 static void preempt_ticker_cb(uint32_t ticks_at_expire, uint32_t remainder,
 			      uint16_t lazy, uint8_t force, void *param);
 static void preempt(void *param);
@@ -712,11 +705,7 @@
 	} while (p->is_aborted || p->is_resume);
 
 	/* Start the preempt timeout */
-<<<<<<< HEAD
-	ret = preempt_ticker_start(p, ticker_start_op_cb);
-=======
 	ret = preempt_ticker_start(NULL, p);
->>>>>>> f19ebe4b
 	LL_ASSERT((ret == TICKER_STATUS_SUCCESS) ||
 		  (ret == TICKER_STATUS_FAILURE) ||
 		  (ret == TICKER_STATUS_BUSY));
@@ -766,14 +755,6 @@
 	ARG_UNUSED(param);
 	LL_ASSERT(status == TICKER_STATUS_SUCCESS);
 
-<<<<<<< HEAD
-	LL_ASSERT((status == TICKER_STATUS_SUCCESS) ||
-		  (status == TICKER_STATUS_FAILURE));
-}
-
-static uint32_t preempt_ticker_start(struct lll_event *event,
-				     ticker_op_func op_cb)
-=======
 	LL_ASSERT(preempt_start_req != preempt_start_ack);
 	preempt_start_ack++;
 
@@ -783,7 +764,6 @@
 
 static uint32_t preempt_ticker_start(struct lll_event *prev,
 				     struct lll_event *next)
->>>>>>> f19ebe4b
 {
 	static uint32_t ticks_at_preempt;
 	uint32_t ticks_at_preempt_new;
@@ -917,11 +897,7 @@
 		uint32_t ret;
 
 		/* Start the preempt timeout */
-<<<<<<< HEAD
-		ret = preempt_ticker_start(next, ticker_start_op_cb);
-=======
 		ret = preempt_ticker_start(NULL, next);
->>>>>>> f19ebe4b
 		LL_ASSERT((ret == TICKER_STATUS_SUCCESS) ||
 			  (ret == TICKER_STATUS_FAILURE) ||
 			  (ret == TICKER_STATUS_BUSY));
