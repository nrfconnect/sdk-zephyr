--- conflicted
+++ resolved
@@ -622,15 +622,6 @@
 	net_buf_add_u8(buf, GPC_CTL(op));
 	net_buf_add_mem(buf, data, data_len);
 
-<<<<<<< HEAD
-	if (reliable) {
-		link.tx.start = k_uptime_get();
-		link.tx.buf[0] = buf;
-		send_reliable();
-	} else {
-		bt_mesh_adv_send(buf, &buf_sent_cb, NULL);
-		net_buf_unref(buf);
-=======
 	return buf;
 }
 
@@ -638,7 +629,6 @@
 {
 	if (!buf) {
 		return -ENOMEM;
->>>>>>> f19ebe4b
 	}
 
 	prov_clear_tx();
