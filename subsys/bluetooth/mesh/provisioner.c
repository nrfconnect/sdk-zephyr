--- conflicted
+++ resolved
@@ -380,21 +380,12 @@
 
 static void prov_dh_key_gen(void)
 {
-<<<<<<< HEAD
-	uint8_t remote_pk_le[64];
-	const uint8_t *remote_pk;
-	const uint8_t *local_pk;
-
-	local_pk = &bt_mesh_prov_link.conf_inputs[17];
-	remote_pk = &bt_mesh_prov_link.conf_inputs[81];
-=======
 	uint8_t remote_pk_le[BT_PUB_KEY_LEN];
 	const uint8_t *remote_pk;
 	const uint8_t *local_pk;
 
 	local_pk = bt_mesh_prov_link.conf_inputs.pub_key_provisioner;
 	remote_pk = bt_mesh_prov_link.conf_inputs.pub_key_device;
->>>>>>> f19ebe4b
 
 	/* Copy remote key in little-endian for bt_dh_key_gen().
 	 * X and Y halves are swapped independently. The bt_dh_key_gen()
