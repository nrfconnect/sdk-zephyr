--- conflicted
+++ resolved
@@ -95,14 +95,14 @@
 			label = "I2C_1";
 		};
 
-<<<<<<< HEAD
 		qdec: qdec@40012000 {
 			compatible = "nordic,nrf-qdec";
 			reg = <0x40012000 0x1000>;
 			interrupts = <18 1>;
 			status = "disabled";
 			label = "QDEC";
-=======
+		};
+
 		spi0: spi@40003000 {
 			compatible = "nordic,nrf-spi";
 			#address-cells = <1>;
@@ -121,7 +121,6 @@
 			interrupts = <4 1>;
 			status = "disabled";
 			label = "SPI_1";
->>>>>>> 990a0e8c
 		};
 
 		wdt: watchdog@40010000 {
