#include <arm/armv7-m.dtsi>
#include <dt-bindings/i2c/i2c.h>
#include <dt-bindings/gpio/gpio.h>
#include <nordic/mem.h>

/ {
	cpus {
		#address-cells = <1>;
		#size-cells = <0>;

		cpu@0 {
			device_type = "cpu";
			compatible = "arm,cortex-m4";
			reg = <0>;
		};
	};

	flash-controller@4001E000 {
			compatible = "nrf,nrf52-flash-controller";
			reg = <0x4001E000 0x550>;

			#address-cells = <1>;
			#size-cells = <1>;

			label="NRF_FLASH_DRV_NAME";

			flash0: flash@0 {
				compatible = "soc-nv-flash";
				label = "NRF_FLASH";
				reg = <0x00000000 DT_FLASH_SIZE>;
				write-block-size = <4>;
			};
	};

	sram0: memory@20000000 {
		device_type = "memory";
		compatible = "mmio-sram";
		reg = <0x20000000 DT_SRAM_SIZE>;
	};

	soc {
		adc: adc@40007000 {
			compatible = "nordic,nrf-saadc";
			reg = <0x40007000 0x1000>;
			interrupts = <7 1>;
			status = "disabled";
			label = "ADC_0";
		};

		uart0: uart@40002000 {
			compatible = "nordic,nrf-uarte";
			reg = <0x40002000 0x1000>;
			interrupts = <2 1>;
			status = "disabled";
			label = "UART_0";
		};

		gpiote: gpiote@40006000 {
			compatible = "nordic,nrf-gpiote";
			reg = <0x40006000 0x1000>;
			interrupts = <6 5>;
			interrupt-names = "gpiote";
			status = "disabled";
			label = "GPIOTE_0";
		};

		gpio0: gpio@50000000 {
			compatible = "nordic,nrf-gpio";
			gpio-controller;
			reg = <0x50000000 0x200
			       0x50000500 0x300>;
			#gpio-cells = <2>;
			label = "GPIO_0";
			status = "disabled";
		};

		i2c0: i2c@40003000 {
			compatible = "nordic,nrf-i2c";
			#address-cells = <1>;
			#size-cells = <0>;
			reg = <0x40003000 0x1000>;
			clock-frequency = <I2C_BITRATE_STANDARD>;
			interrupts = <3 1>;
			status = "disabled";
			label = "I2C_0";
		};

<<<<<<< HEAD
		qdec: qdec@40012000 {
			compatible = "nordic,nrf-qdec";
			reg = <0x40012000 0x1000>;
			interrupts = <18 1>;
			status = "disabled";
			label = "QDEC";
=======
		spi0: spi@40004000 {
			compatible = "nordic,nrf-spi";
			#address-cells = <1>;
			#size-cells = <0>;
			reg = <0x40004000 0x1000>;
			interrupts = <4 1>;
			status = "disabled";
			label = "SPI_0";
>>>>>>> 213a88f7
		};

		wdt: watchdog@40010000 {
			compatible = "nordic,nrf-watchdog";
			reg = <0x40010000 0x1000>;
			interrupts = <16 1>;
			interrupt-names = "wdt";
			label = "WDT";
		};
	};
};

&nvic {
	arm,num-irq-priority-bits = <3>;
};<|MERGE_RESOLUTION|>--- conflicted
+++ resolved
@@ -85,14 +85,14 @@
 			label = "I2C_0";
 		};
 
-<<<<<<< HEAD
 		qdec: qdec@40012000 {
 			compatible = "nordic,nrf-qdec";
 			reg = <0x40012000 0x1000>;
 			interrupts = <18 1>;
 			status = "disabled";
 			label = "QDEC";
-=======
+		};
+
 		spi0: spi@40004000 {
 			compatible = "nordic,nrf-spi";
 			#address-cells = <1>;
@@ -101,7 +101,6 @@
 			interrupts = <4 1>;
 			status = "disabled";
 			label = "SPI_0";
->>>>>>> 213a88f7
 		};
 
 		wdt: watchdog@40010000 {
