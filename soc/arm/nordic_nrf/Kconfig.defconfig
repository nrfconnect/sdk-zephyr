# Nordic Semiconductor nRFx MCU line

# Copyright (c) 2016-2018 Nordic Semiconductor ASA
# SPDX-License-Identifier: Apache-2.0

if SOC_FAMILY_NRF

source "soc/arm/nordic_nrf/*/Kconfig.defconfig.series"

# If the kernel has timer support, enable both clock control and timer
if SYS_CLOCK_EXISTS

config CLOCK_CONTROL
	default y

config NRF_RTC_TIMER
	default y

endif # SYS_CLOCK_EXISTS

config SYS_CLOCK_HW_CYCLES_PER_SEC
	default 32768

config SYS_CLOCK_TICKS_PER_SEC
	default 32768

config ARCH_HAS_CUSTOM_BUSY_WAIT
	default y

config PM
	default y if SYS_CLOCK_EXISTS && !HAS_NO_SYS_PM && MULTITHREADING

config BUILD_OUTPUT_HEX
	default y

if !CORTEX_M_DWT && NRF_RTC_TIMER
config SOC_HAS_TIMING_FUNCTIONS
	default y
endif

config GPIO
	default y
	depends on SPI

# Switch the default mechanism for null-pointer dereference detection from
<<<<<<< HEAD
# DWT-based to MPU-based.
choice CORTEX_M_DEBUG_NULL_POINTER_EXCEPTION_DETECTION
	default CORTEX_M_DEBUG_NULL_POINTER_EXCEPTION_DETECTION_MPU if TEST_ARM_CORTEX_M && !ARM_NONSECURE_FIRMWARE
=======
# DWT-based to MPU-based, except for the network core on nRF5340 where the
# MPU-based mechanism cannot be used.
choice NULL_POINTER_EXCEPTION_DETECTION
	default NULL_POINTER_EXCEPTION_DETECTION_DWT if SOC_NRF5340_CPUNET
	default NULL_POINTER_EXCEPTION_DETECTION_MPU if TEST_ARM_CORTEX_M && !ARM_NONSECURE_FIRMWARE
>>>>>>> f19ebe4b
endchoice

endif # SOC_FAMILY_NRF<|MERGE_RESOLUTION|>--- conflicted
+++ resolved
@@ -43,17 +43,11 @@
 	depends on SPI
 
 # Switch the default mechanism for null-pointer dereference detection from
-<<<<<<< HEAD
-# DWT-based to MPU-based.
-choice CORTEX_M_DEBUG_NULL_POINTER_EXCEPTION_DETECTION
-	default CORTEX_M_DEBUG_NULL_POINTER_EXCEPTION_DETECTION_MPU if TEST_ARM_CORTEX_M && !ARM_NONSECURE_FIRMWARE
-=======
 # DWT-based to MPU-based, except for the network core on nRF5340 where the
 # MPU-based mechanism cannot be used.
 choice NULL_POINTER_EXCEPTION_DETECTION
 	default NULL_POINTER_EXCEPTION_DETECTION_DWT if SOC_NRF5340_CPUNET
 	default NULL_POINTER_EXCEPTION_DETECTION_MPU if TEST_ARM_CORTEX_M && !ARM_NONSECURE_FIRMWARE
->>>>>>> f19ebe4b
 endchoice
 
 endif # SOC_FAMILY_NRF