# Kconfig - general configuration options

#
# Copyright (c) 2014-2015 Wind River Systems, Inc.
# Copyright (c) 2016 Intel Corporation
#
# SPDX-License-Identifier: Apache-2.0
#

# Include these first so that any properties (e.g. defaults) below can be
# overriden in *.defconfig files (by defining symbols in multiple locations).
# After merging all the symbol definitions, Kconfig picks the first property
# (e.g. the first default) with a satisfied condition.
#
# Board defaults should be parsed before SoC defaults, because boards usually
# overrides SoC values.
#
# Note: $ARCH and $BOARD_DIR might be glob patterns.
source "$(BOARD_DIR)/Kconfig.defconfig"

source "boards/shields/*/Kconfig.defconfig"

source "$(SOC_DIR)/$(ARCH)/*/Kconfig.defconfig"

source "boards/Kconfig"

source "$(SOC_DIR)/Kconfig"

source "arch/Kconfig"

source "kernel/Kconfig"

source "dts/Kconfig"

source "drivers/Kconfig"

source "misc/Kconfig"

source "lib/Kconfig"

source "subsys/Kconfig"

source "ext/Kconfig"

source "tests/Kconfig"

<<<<<<< HEAD
orsource "../nrf/Kconfig.nrf"
=======
choice
	prompt "Linker Orphan Section Handling"
	default LINKER_ORPHAN_SECTION_WARN

config LINKER_ORPHAN_SECTION_PLACE
	bool "Place"
	help
	  Linker puts orphan sections in place without warnings
	  or errors.

config LINKER_ORPHAN_SECTION_WARN
	bool "Warn"
	help
	  Linker places the orphan sections in ouput and issues
	  warning about those sections.

config LINKER_ORPHAN_SECTION_ERROR
	bool "Error"
	help
	  Linker exits with error when an orphan section is found.

endchoice
>>>>>>> 24da6527
<|MERGE_RESOLUTION|>--- conflicted
+++ resolved
@@ -44,9 +44,8 @@
 
 source "tests/Kconfig"
 
-<<<<<<< HEAD
 orsource "../nrf/Kconfig.nrf"
-=======
+
 choice
 	prompt "Linker Orphan Section Handling"
 	default LINKER_ORPHAN_SECTION_WARN
@@ -68,5 +67,4 @@
 	help
 	  Linker exits with error when an orphan section is found.
 
-endchoice
->>>>>>> 24da6527
+endchoice