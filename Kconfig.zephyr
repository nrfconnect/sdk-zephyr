# Kconfig - general configuration options

#
# Copyright (c) 2014-2015 Wind River Systems, Inc.
# Copyright (c) 2016 Intel Corporation
#
# SPDX-License-Identifier: Apache-2.0
#

# Include these first so that any properties (e.g. defaults) below can be
# overriden in *.defconfig files (by defining symbols in multiple locations).
# After merging all the symbol definitions, Kconfig picks the first property
# (e.g. the first default) with a satisfied condition.
#
# Board defaults should be parsed before SoC defaults, because boards usually
# overrides SoC values.
#
# Note: $ARCH and $BOARD_DIR might be glob patterns.
source "$(BOARD_DIR)/Kconfig.defconfig"

source "boards/shields/*/Kconfig.defconfig"

source "$(SOC_DIR)/$(ARCH)/*/Kconfig.defconfig"

source "boards/Kconfig"

source "$(SOC_DIR)/Kconfig"

source "arch/Kconfig"

source "kernel/Kconfig"

source "dts/Kconfig"

source "drivers/Kconfig"

source "lib/Kconfig"

source "subsys/Kconfig"

source "ext/Kconfig"

source "tests/Kconfig"

<<<<<<< HEAD
orsource "../nrf/Kconfig.nrf"
=======
menu "Build and Link Features"

menu "Linker Options"
>>>>>>> 9c147674

choice
	prompt "Linker Orphan Section Handling"
	default LINKER_ORPHAN_SECTION_WARN

config LINKER_ORPHAN_SECTION_PLACE
	bool "Place"
	help
	  Linker puts orphan sections in place without warnings
	  or errors.

config LINKER_ORPHAN_SECTION_WARN
	bool "Warn"
	help
	  Linker places the orphan sections in ouput and issues
	  warning about those sections.

config LINKER_ORPHAN_SECTION_ERROR
	bool "Error"
	help
	  Linker exits with error when an orphan section is found.

endchoice

config HAS_FLASH_LOAD_OFFSET
	bool
	help
	  This option is selected by targets having a FLASH_LOAD_OFFSET
	  and FLASH_LOAD_SIZE.

if !HAS_DTS
config FLASH_LOAD_OFFSET
	hex "Kernel load offset"
	default 0
	depends on HAS_FLASH_LOAD_OFFSET
	help
	  This option specifies the byte offset from the beginning of flash that
	  the kernel should be loaded into. Changing this value from zero will
	  affect the Zephyr image's link, and will decrease the total amount of
	  flash available for use by application code.

	  If unsure, leave at the default value 0.

config FLASH_LOAD_SIZE
	hex "Kernel load size"
	default 0
	depends on HAS_FLASH_LOAD_OFFSET
	help
	  If non-zero, this option specifies the size, in bytes, of the flash
	  area that the Zephyr image will be allowed to occupy.  If zero, the
	  image will be able to occupy from the FLASH_LOAD_OFFSET to the end of
	  the device.

	  If unsure, leave at the default value 0.
endif

config TEXT_SECTION_OFFSET
	hex "TEXT section offset"
	default 0x200 if BOOTLOADER_MCUBOOT
	default 0
	help
	  If the application is built for chain-loading by a bootloader this
	  variable is required to be set to value that leaves sufficient
	  space between the beginning of the image and the start of the .text
	  section to store an image header or any other metadata.
	  In the particular case of the MCUboot bootloader this reserves enough
	  space to store the image header, which should also meet vector table
	  alignment requirements on most ARM targets, although some targets
	  may require smaller or larger values.

config HAVE_CUSTOM_LINKER_SCRIPT
	bool "Custom linker scripts provided"
	help
	  Set this option if you have a custom linker script which needed to
	  be define in CUSTOM_LINKER_SCRIPT.

config CUSTOM_LINKER_SCRIPT
	string "Path to custom linker script"
	depends on HAVE_CUSTOM_LINKER_SCRIPT
	help
	  Path to the linker script to be used instead of the one define by the
	  board.

	  The linker script must be based on a version provided by Zephyr since
	  the kernel can expect a certain layout/certain regions.

	  This is useful when an application needs to add sections into the
	  linker script and avoid having to change the script provided by
	  Zephyr.

config CUSTOM_RODATA_LD
	bool "Include custom-rodata.ld"
	help
	  Include a customized linker script fragment for inserting additional
	  data and linker directives into the rodata section.

config CUSTOM_RWDATA_LD
	bool "Include custom-rwdata.ld"
	help
	  Include a customized linker script fragment for inserting additional
	  data and linker directives into the data section.

config CUSTOM_SECTIONS_LD
	bool "Include custom-sections.ld"
	help
	  Include a customized linker script fragment for inserting additional
	  arbitrary sections.

config LINK_WHOLE_ARCHIVE
	bool "Allow linking with --whole-archive"
	help
	  This options allows linking external libraries with the
	  --whole-archive option to keep all symbols.

config KERNEL_ENTRY
	string "Kernel entry symbol"
	default "__start"
	help
	  Code entry symbol, to be set at linking phase.

config CHECK_LINK_MAP
	bool "Check linker map"
	default y
	help
	  Run a linker address generation validity checker at the end of the
	  build.

endmenu

menu "Compiler Options"

config CROSS_COMPILE
	string "Cross-compiler tool prefix"
	help
	  Same as running 'make CROSS_COMPILE=prefix-' but stored for
	  default make runs in this kernel build directory.  You don't
	  need to set this unless you want the configured kernel build
	  directory to select the cross-compiler automatically.

config NATIVE_APPLICATION
	bool "Build as a native host application"
	help
	  Build as a native application that can run on the host and using
	  resources and libraries provided by the host.

choice
	prompt "Optimization level"
	default NO_OPTIMIZATIONS    if COVERAGE
	default DEBUG_OPTIMIZATIONS if DEBUG
	default SIZE_OPTIMIZATIONS
	help
	  Note that these flags shall only control the compiler
	  optimization level, and that no extra debug code shall be
	  conditionally compiled based on them.

config SIZE_OPTIMIZATIONS
	bool "Optimize for size"
	help
	  Compiler optimizations will be set to -Os independently of other
	  options.

config SPEED_OPTIMIZATIONS
	bool "Optimize for speed"
	help
	  Compiler optimizations will be set to -O2 independently of other
	  options.

config DEBUG_OPTIMIZATIONS
	bool "Optimize debugging experience"
	help
	  Compiler optimizations will be set to -Og independently of other
	  options.

config NO_OPTIMIZATIONS
	bool "Optimize nothing"
	help
	  Compiler optimizations will be set to -O0 independently of other
	  options.

endchoice

config COMPILER_OPT
	string "Custom compiler options"
	help
	  This option is a free-form string that is passed to the compiler
	  when building all parts of a project (i.e. kernel).
	  The compiler options specified by this string supplement the
	  predefined set of compiler supplied by the build system,
	  and can be used to change compiler optimization, warning and error
	  messages, and so on.

endmenu

menu "Build Options"

config KERNEL_BIN_NAME
	string "The kernel binary name"
	default "zephyr"
	help
	  This option sets the name of the generated kernel binary.

config OUTPUT_STAT
	bool "Create a statistics file"
	default y
	help
	  Create a stat file using readelf -e <elf>

config OUTPUT_DISASSEMBLY
	bool "Create a disassembly file"
	default y
	help
	  Create an .lst file with the assembly listing of the firmware.

config OUTPUT_PRINT_MEMORY_USAGE
	bool "Print memory usage to stdout"
	default y
	help
	  If the toolchain supports it, this option will pass
	  --print-memory-region to the linker when it is doing it's first
	  linker pass. Note that the memory regions are symbolic concepts
	  defined by the linker scripts and do not necessarily map
	  directly to the real physical address space. Take also note that
	  some platforms do two passes of the linker so the results do not
	  match exactly to the final elf file. See also rom_report,
	  ram_report and
	  https://sourceware.org/binutils/docs/ld/MEMORY.html

config BUILD_OUTPUT_HEX
	bool "Build a binary in HEX format"
	help
	  Build a binary in HEX format. This will build a zephyr.hex file need
	  by some platforms.

config BUILD_OUTPUT_BIN
	bool "Build a binary in BIN format"
	default y
	help
	  Build a binary in BIN format. This will build a zephyr.bin file need
	  by some platforms.

config BUILD_OUTPUT_EXE
	bool "Build a binary in ELF format with .exe extension"
	help
	  Build a binary in ELF format that can run in the host system. This
	  will build a zephyr.exe file.

config BUILD_OUTPUT_S19
	bool "Build a binary in S19 format"
	help
	  Build a binary in S19 format. This will build a zephyr.s19 file need
	  by some platforms.

config BUILD_OUTPUT_STRIPPED
	bool "Build a stripped binary"
	help
	  Build a stripped binary. This will build a zephyr.stripped file need
	  by some platforms.

config APPLICATION_DEFINED_SYSCALL
	bool "Scan application folder for any syscall definition"
	help
	  Scan additional folders inside application source folder
	  for application defined syscalls.

endmenu
endmenu


menu "Boot Options"

config IS_BOOTLOADER
	bool "Act as a bootloader"
	depends on XIP
	depends on ARM
	help
	  This option indicates that Zephyr will act as a bootloader to execute
	  a separate Zephyr image payload.

config BOOTLOADER_SRAM_SIZE
	int "SRAM reserved for bootloader"
	default 16
	depends on !XIP || IS_BOOTLOADER
	depends on ARM
	help
	  This option specifies the amount of SRAM (measure in kB) reserved for
	  a bootloader image, when either:
	  - the Zephyr image itself is to act as the bootloader, or
	  - Zephyr is a !XIP image, which implicitly assumes existence of a
	  bootloader that loads the Zephyr !XIP image onto SRAM.

config BOOTLOADER_MCUBOOT
	bool "MCUboot bootloader support"
	help
	  This option signifies that the target uses MCUboot as a bootloader,
	  or in other words that the image is to be chain-loaded by MCUboot.
	  This sets several required build system and Device Tree options in
	  order for the image generated to be bootable using the MCUboot open
	  source bootloader. Currently this includes:

	    * Setting TEXT_SECTION_OFFSET to a default value that allows space
	      for the MCUboot image header
	    * Activating SW_VECTOR_RELAY on Cortex-M0 (or Armv8-M baseline)
	      targets with no built-in vector relocation mechanisms
	    * Including dts/common/mcuboot.overlay when building the Device
	      Tree in order to place and link the image at the slot0 offset

config BOOTLOADER_ESP_IDF
	bool "ESP-IDF bootloader support"
	depends on SOC_ESP32
	help
	  This option will trigger the compilation of the ESP-IDF bootloader
	  inside the build folder.
	  At flash time, the bootloader will be flashed with the zephyr image

config REALMODE
	bool "boot from x86 real mode"
	depends on X86
	help
	  This option enabled Zephyr to start in x86 real mode, instead of
	  protected mode.

config BOOTLOADER_KEXEC
	bool "Boot using Linux kexec() system call"
	depends on X86
	help
	  This option signifies that Linux boots the kernel using kexec system call
	  and utility. This method is used to boot the kernel over the network.

config BOOTLOADER_UNKNOWN
	bool "Generic boot loader support"
	depends on X86
	help
	  This option signifies that the target has a generic bootloader
	  or that it supports multiple ways of booting and it isn't clear
	  at build time which method is to be used. When this option is enabled
	  the board may have to do extra work to ensure a proper startup.

config BOOTLOADER_CONTEXT_RESTORE
	bool "Boot loader has context restore support"
	default y
	depends on SYS_POWER_DEEP_SLEEP && BOOTLOADER_CONTEXT_RESTORE_SUPPORTED
	help
	  This option signifies that the target has a bootloader
	  that restores CPU context upon resuming from deep sleep
	  power state.

config REBOOT
	bool "Reboot functionality"
	select SYSTEM_CLOCK_DISABLE
	help
	  Enable the sys_reboot() API. Enabling this can drag in other subsystems
	  needed to perform a "safe" reboot (e.g. SYSTEM_CLOCK_DISABLE, to stop the
	  system clock before issuing a reset).
endmenu<|MERGE_RESOLUTION|>--- conflicted
+++ resolved
@@ -42,13 +42,11 @@
 
 source "tests/Kconfig"
 
-<<<<<<< HEAD
 orsource "../nrf/Kconfig.nrf"
-=======
+
 menu "Build and Link Features"
 
 menu "Linker Options"
->>>>>>> 9c147674
 
 choice
 	prompt "Linker Orphan Section Handling"
